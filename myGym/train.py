--- conflicted
+++ resolved
@@ -69,13 +69,10 @@
                      "num_networks": arg_dict.get("num_networks", 1),
                      "network_switcher": arg_dict.get("network_switcher", "gt"),
                      "distance_type": arg_dict["distance_type"], "used_objects": arg_dict["used_objects"],
-<<<<<<< HEAD
+                     "active_cameras": arg_dict["camera"], "color_dict":arg_dict.get("color_dict", {}),
+                     "max_episode_steps": arg_dict["max_episode_steps"], "visgym":arg_dict["visgym"],
                      "active_cameras": arg_dict["camera"], "color_dict": arg_dict.get("color_dict", {}),
                      "max_steps": arg_dict["max_episode_steps"], "visgym": arg_dict["visgym"],
-=======
-                     "active_cameras": arg_dict["camera"], "color_dict":arg_dict.get("color_dict", {}),
-                     "max_episode_steps": arg_dict["max_episode_steps"], "visgym":arg_dict["visgym"],
->>>>>>> e7e131ce
                      "reward": arg_dict["reward"], "logdir": arg_dict["logdir"], "vae_path": arg_dict["vae_path"],
                      "yolact_path": arg_dict["yolact_path"], "yolact_config": arg_dict["yolact_config"],
                      "natural_language": bool(arg_dict["natural_language"]),
