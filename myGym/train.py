--- conflicted
+++ resolved
@@ -114,7 +114,6 @@
 
 
 def configure_implemented_combos(env, model_logdir, arg_dict):
-<<<<<<< HEAD
     implemented_combos = {"ppo2": {"tensorflow": [PPO2_T, (MlpPolicy, env), {"n_steps": arg_dict["algo_steps"], "verbose": 1, "tensorboard_log": model_logdir}]},
                           "ppo": {"tensorflow": [PPO1_T, (MlpPolicy, env),  {"verbose": 1, "tensorboard_log": model_logdir}],},
                           "her": {"tensorflow": [HER_T, (MlpPolicyDDPG, env, DDPG_T), {"goal_selection_strategy": 'future', "verbose": 1,"tensorboard_log": model_logdir}]},
@@ -128,21 +127,6 @@
                           "torchppo": {"tensorflow": [TorchPPO, (TorchMlpPolicy, env), {"n_steps": arg_dict["algo_steps"], "verbose": 1, "tensorboard_log": model_logdir}]},
                           "myalgo": {"tensorflow": [MyAlgo, (MyMlpPolicy, env), {"n_steps": arg_dict["algo_steps"], "verbose": 1, "tensorboard_log": model_logdir}]},
                           "dual":   {"tensorflow": [PPO2_T, (MlpPolicy, env), {"n_steps": arg_dict["algo_steps"], "verbose": 1, "tensorboard_log": model_logdir}]}}
-=======
-    implemented_combos = {"ppo2":  {"tensorflow": [PPO2_T, (MlpPolicy, env),    {"n_steps": arg_dict["algo_steps"], "verbose": 1, "tensorboard_log": model_logdir}]},
-                          "ppo":   {"tensorflow": [PPO2_T, (MlpPolicy, env),    {"verbose": 1, "tensorboard_log": model_logdir}],},
-                          "her":   {"tensorflow": [HER_T,  (MlpPolicyDDPG, env, DDPG_T), {"goal_selection_strategy": 'future', "verbose": 1,"tensorboard_log": model_logdir}]},
-                          "sac":   {"tensorflow": [SAC_T,  (MlpPolicySAC, env), {"verbose": 1, "tensorboard_log": model_logdir}],},
-                          "ddpg":  {"tensorflow": [DDPG_T, (MlpPolicyDDPG, env),{"verbose": 1, "tensorboard_log": model_logdir}]},
-                          "td3":   {"tensorflow": [TD3_T,  (MlpPolicyTD3, env), {"verbose": 1, "tensorboard_log": model_logdir}],},
-                          "acktr": {"tensorflow": [ACKTR_T,(MlpPolicy, env),    {"n_steps": arg_dict["algo_steps"], "verbose": 1, "tensorboard_log": model_logdir}]},
-                          "trpo":  {"tensorflow": [TRPO_T, (MlpPolicy, env),    {"verbose": 1, "tensorboard_log": model_logdir}]},
-                          "gail":  {"tensorflow": [SAC_T,  ('MlpPolicy', env),  {"verbose": 1, "tensorboard_log": model_logdir}]},
-                          "a2c":   {"tensorflow": [A2C_T,  (MlpPolicy, env),    {"n_steps": arg_dict["algo_steps"], "verbose": 1, "tensorboard_log": model_logdir}],},
-                          "myalgo":{"tensorflow": [MyAlgo, (MyMlpPolicy, env),  {"n_steps": arg_dict["algo_steps"], "verbose": 1, "tensorboard_log": model_logdir}]},
-                          "ref":   {"tensorflow": [REFER,  (MlpPolicy, env),    {"n_steps": arg_dict["algo_steps"], "verbose": 1, "tensorboard_log": model_logdir}]},
-                          "dual":  {"tensorflow": [Dual,   (MlpPolicy, env),    {"n_steps": arg_dict["algo_steps"], "verbose": 1, "tensorboard_log": model_logdir}]}}
->>>>>>> 3a8a6712
 
     if "PPO_P" in sys.modules:
         implemented_combos["ppo"]["pytorch"] = [PPO_P, ('MlpPolicy', env), {"n_steps": 1024, "verbose": 1, "tensorboard_log": model_logdir}]
@@ -247,10 +231,9 @@
     parser.add_argument("-re", "--reward", type=str,  help="Defines how to compute the reward")
     parser.add_argument("-dt", "--distance_type", type=str, help="Type of distance metrics: euclidean, manhattan")
     #Train
-    parser.add_argument("-w",  "--train_framework", type=str,  help="Name of the training framework you want to use: {tensorflow, pytorch}")
-    parser.add_argument("-a",  "--algo", type=str,  help="The learning algorithm to be used (ppo2 or her)")
-    parser.add_argument("-dg", "--diagram", nargs="*", type=int,  help="Observation space of models (0 for == env.observation_space)")
-    parser.add_argument("-s",  "--steps", type=int, help="The number of steps to train")
+    parser.add_argument("-w", "--train_framework", type=str,  help="Name of the training framework you want to use: {tensorflow, pytorch}")
+    parser.add_argument("-a", "--algo", type=str,  help="The learning algorithm to be used (ppo2 or her)")
+    parser.add_argument("-s", "--steps", type=int, help="The number of steps to train")
     parser.add_argument("-ms", "--max_episode_steps", type=int,  help="The maximum number of steps per episode")
     parser.add_argument("-ma", "--algo_steps", type=int,  help="The number of steps per for algo training (PPO2,A2C)")
     #Evaluation
