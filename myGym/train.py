import pkg_resources
import os, sys, time, yaml
import argparse
import numpy as np
import matplotlib.pyplot as plt
import json, commentjson
import gym
from myGym import envs
import myGym.utils.cfg_comparator as cfg
os.environ['TF_CPP_MIN_LOG_LEVEL'] = '3' 
from stable_baselines.common.policies import MlpPolicy
from stable_baselines.common import make_vec_env
from stable_baselines.common.vec_env import DummyVecEnv
from stable_baselines.bench import Monitor
from stable_baselines import results_plotter
from stable_baselines.her import GoalSelectionStrategy, HERGoalEnvWrapper
# For now I am importing both with slightly modified names P-PyTorch T-TensorFlow
from stable_baselines import PPO1 as PPO1_T, PPO2 as PPO2_T, HER as HER_T, SAC as SAC_T, DDPG as DDPG_T
from stable_baselines import TD3 as TD3_T, A2C as A2C_T, ACKTR as ACKTR_T, TRPO as TRPO_T, GAIL as GAIL_T
try:
    from stable_baselines3 import PPO as PPO_P, A2C as A2C_P, SAC as SAC_P, TD3 as TD3_P
except:
    print("Torch isn't probably installed correctly")

from myGym.stable_baselines_mygym.algo import MyAlgo
from myGym.stable_baselines_mygym.reference import REFER
from myGym.stable_baselines_mygym.multi_ppo2 import MultiPPO2
from myGym.stable_baselines_mygym.policies import MyMlpPolicy
from myGym.stable_baselines_mygym.TorchPPO import TorchPPO
from myGym.stable_baselines_mygym.TorchPPOpolicies import TorchMlpPolicy


from stable_baselines.gail import ExpertDataset, generate_expert_traj
from stable_baselines.sac.policies import MlpPolicy as MlpPolicySAC
from stable_baselines.ddpg.policies import MlpPolicy as MlpPolicyDDPG
from stable_baselines.td3.policies import MlpPolicy as MlpPolicyTD3

# Import helper classes and functions for monitoring
from myGym.utils.callbacks import ProgressBarManager, SaveOnBestTrainingRewardCallback,  PlottingCallback, CustomEvalCallback

# This is global variable for the type of engine we are working with
AVAILABLE_SIMULATION_ENGINES = ["mujoco", "pybullet"]
AVAILABLE_TRAINING_FRAMEWORKS = ["tensorflow", "pytorch"]


def save_results(arg_dict, model_name, env, model_logdir=None, show=False):
    if model_logdir is None:
        model_logdir = arg_dict["logdir"]
    print(f"model_logdir: {model_logdir}")

    results_plotter.EPISODES_WINDOW = 100
    results_plotter.plot_results([model_logdir], arg_dict["steps"], results_plotter.X_TIMESTEPS, arg_dict["algo"] + " " + arg_dict["env_name"] + " reward")
    plt.gcf().set_size_inches(8, 6)
    plt.savefig(os.path.join(model_logdir, model_name) + '_reward_results.png')
    #plot_extended_results(model_logdir, 'd', results_plotter.X_TIMESTEPS, arg_dict["algo"] + " " + arg_dict["env_name"] + " distance", "Episode Distances")
    plt.gcf().set_size_inches(8, 6)
    plt.savefig(os.path.join(model_logdir, model_name) + '_distance_results.png')
    plt.close()
    plt.close()
    if isinstance(env, HERGoalEnvWrapper):
        results_plotter.plot_curves([(np.arange(len(env.env.episode_final_distance)),np.asarray(env.env.episode_final_distance))],'episodes',arg_dict["algo"] + " " + arg_dict["env_name"] + ' final step distance')
    else:
        results_plotter.plot_curves([(np.arange(len(env.unwrapped.episode_final_distance)),np.asarray(env.unwrapped.episode_final_distance))],'episodes',arg_dict["algo"] + " " + arg_dict["env_name"] + ' final step distance')
    plt.gcf().set_size_inches(8, 6)
    plt.ylabel("Step Distances")
    plt.savefig(os.path.join(model_logdir, model_name) + "_final_distance_results.png")
    plt.close()
    print("Congratulations! Training with {} timesteps succeed!".format(arg_dict["steps"]))
    if show:
        plt.show()

def configure_env(arg_dict, model_logdir=None, for_train=True):
    env_arguments = {"render_on": True, "visualize": arg_dict["visualize"], "workspace": arg_dict["workspace"],
                     "robot": arg_dict["robot"], "robot_init_joint_poses": arg_dict["robot_init"],
                     "robot_action": arg_dict["robot_action"],"max_velocity": arg_dict["max_velocity"], 
                     "max_force": arg_dict["max_force"],"task_type": arg_dict["task_type"],
                     "action_repeat": arg_dict["action_repeat"],
                     "task_objects":arg_dict["task_objects"], "observation":arg_dict["observation"], "distractors":arg_dict["distractors"],
                     "num_networks":arg_dict.get("num_networks", 1), "network_switcher":arg_dict.get("network_switcher", "gt"),
                     "distance_type": arg_dict["distance_type"], "used_objects": arg_dict["used_objects"],
                     "active_cameras": arg_dict["camera"], "color_dict":arg_dict.get("color_dict", {}),
                     "max_steps": arg_dict["max_episode_steps"], "visgym":arg_dict["visgym"],
                     "reward": arg_dict["reward"], "logdir": arg_dict["logdir"], "vae_path": arg_dict["vae_path"],
                     "yolact_path": arg_dict["yolact_path"], "yolact_config": arg_dict["yolact_config"]}
    if for_train:
        env_arguments["gui_on"] = arg_dict["gui"]
    else:
        env_arguments["gui_on"] = arg_dict["gui"]

    if arg_dict["algo"] == "her":
        env = gym.make(arg_dict["env_name"], **env_arguments, obs_space="dict")  # her needs obs as a dict
    else:
        env = gym.make(arg_dict["env_name"], **env_arguments)
    if for_train:
        if arg_dict["engine"] == "mujoco":
            env = VecMonitor(env, model_logdir) if arg_dict["multiprocessing"] else Monitor(env, model_logdir)
        elif arg_dict["engine"] == "pybullet":
            env = Monitor(env, model_logdir, info_keywords=tuple('d'))

    if arg_dict["algo"] == "her":
        env = HERGoalEnvWrapper(env)
    return env


def configure_implemented_combos(env, model_logdir, arg_dict):
    implemented_combos = {"ppo2": {"tensorflow": [PPO2_T, (MlpPolicy, env), {"n_steps": arg_dict["algo_steps"], "verbose": 1, "tensorboard_log": model_logdir}]},
                          "ppo": {"tensorflow": [PPO1_T, (MlpPolicy, env),  {"verbose": 1, "tensorboard_log": model_logdir}],},
                          "her": {"tensorflow": [HER_T, (MlpPolicyDDPG, env, DDPG_T), {"goal_selection_strategy": 'future', "verbose": 1,"tensorboard_log": model_logdir}]},
                          "sac": {"tensorflow": [SAC_T, (MlpPolicySAC, env), {"verbose": 1, "tensorboard_log": model_logdir}],},
                          "ddpg": {"tensorflow": [DDPG_T, (MlpPolicyDDPG, env),{"verbose": 1, "tensorboard_log": model_logdir}]},
                          "td3": {"tensorflow": [TD3_T, (MlpPolicyTD3, env), {"verbose": 1, "tensorboard_log": model_logdir}],},
                          "acktr": {"tensorflow": [ACKTR_T, (MlpPolicy, env), {"n_steps": arg_dict["algo_steps"], "verbose": 1, "tensorboard_log": model_logdir}]},
                          "trpo": {"tensorflow": [TRPO_T, (MlpPolicy, env), {"verbose": 1, "tensorboard_log": model_logdir}]},
                          "gail": {"tensorflow": [GAIL_T, (MlpPolicy, env), {"verbose": 1, "tensorboard_log": model_logdir}]},
                          "a2c":    {"tensorflow": [A2C_T, (MlpPolicy, env), {"n_steps": arg_dict["algo_steps"], "verbose": 1, "tensorboard_log": model_logdir}],},
                          "torchppo": {"tensorflow": [TorchPPO, (TorchMlpPolicy, env), {"n_steps": arg_dict["algo_steps"], "verbose": 1, "tensorboard_log": model_logdir}]},
                          "myalgo": {"tensorflow": [MyAlgo, (MyMlpPolicy, env), {"n_steps": arg_dict["algo_steps"], "verbose": 1, "tensorboard_log": model_logdir}]},
                          "ref":   {"tensorflow": [REFER,  (MlpPolicy, env),    {"n_steps": arg_dict["algo_steps"], "verbose": 1, "tensorboard_log": model_logdir}]},
                          "multi":  {"tensorflow": [MultiPPO2,   (MlpPolicy, env),    {"n_steps": arg_dict["algo_steps"],"n_models": arg_dict["num_networks"], "verbose": 1, "tensorboard_log": model_logdir}]}}

    if "PPO_P" in sys.modules:
        implemented_combos["ppo"]["pytorch"] = [PPO_P, ('MlpPolicy', env), {"n_steps": 1024, "verbose": 1, "tensorboard_log": model_logdir}]
        implemented_combos["sac"]["pytorch"] = [SAC_P, ('MlpPolicy', env), {"verbose": 1, "tensorboard_log": model_logdir}]
        implemented_combos["td3"]["pytorch"] = [TD3_P, ('MlpPolicy', env), {"verbose": 1, "tensorboard_log": model_logdir}]
        implemented_combos["a2c"]["pytorch"] = [A2C_P, ('MlpPolicy', env), {"n_steps": arg_dict["algo_steps"], "verbose": 1, "tensorboard_log": model_logdir}]

    return implemented_combos


def train(env, implemented_combos, model_logdir, arg_dict, pretrained_model=None):
    model_name = arg_dict["algo"] + '_' + str(arg_dict["steps"])
    conf_pth   = os.path.join(model_logdir, "train.json")
    model_path = os.path.join(model_logdir, "best_model.zip")
    arg_dict["model_path"] = model_path
    with open(conf_pth, "w") as f:
        json.dump(arg_dict, f, indent=4)

    model_args = implemented_combos[arg_dict["algo"]][arg_dict["train_framework"]][1]
    model_kwargs = implemented_combos[arg_dict["algo"]][arg_dict["train_framework"]][2]
    if pretrained_model:
        if not os.path.isabs(pretrained_model):
            pretrained_model = pkg_resources.resource_filename("myGym", pretrained_model)
        env = model_args[1]
        vec_env = DummyVecEnv([lambda: env])
        model = implemented_combos[arg_dict["algo"]][arg_dict["train_framework"]][0].load(pretrained_model, vec_env)
    else:
        model = implemented_combos[arg_dict["algo"]][arg_dict["train_framework"]][0](*model_args, **model_kwargs)

    if arg_dict["algo"] == "gail":
        # Multi processing: (using MPI)
        if arg_dict["train_framework"] == 'tensorflow':
            # Generate expert trajectories (train expert)
            generate_expert_traj(model, model_name, n_timesteps=3000, n_episodes=100)
            # Load the expert dataset
            dataset = ExpertDataset(expert_path=model_name+'.npz', traj_limitation=10, verbose=1)
            model = GAIL_T('MlpPolicy', model_name, dataset, verbose=1)
            # Note: in practice, you need to train for 1M steps to have a working policy

    start_time = time.time()
    callbacks_list = []
    if pretrained_model:
        model_logdir = pretrained_model.split('/')
        model_logdir = model_logdir[:-1]
        model_logdir = "/".join(model_logdir)
        auto_save_callback = SaveOnBestTrainingRewardCallback(check_freq=1024, logdir=model_logdir, env=env, engine=arg_dict["engine"], multiprocessing=arg_dict["multiprocessing"])
    else:
        auto_save_callback = SaveOnBestTrainingRewardCallback(check_freq=1024, logdir=model_logdir, env=env, engine=arg_dict["engine"], multiprocessing=arg_dict["multiprocessing"])
    callbacks_list.append(auto_save_callback)
    if arg_dict["eval_freq"]:
        #eval_env = configure_env(arg_dict, model_logdir, for_train=False)
        eval_env = env
        eval_callback = CustomEvalCallback(eval_env, log_path=model_logdir,
                                           eval_freq=arg_dict["eval_freq"],
                                           n_eval_episodes=arg_dict["eval_episodes"],
                                           record=arg_dict["record"],
                                           camera_id=arg_dict["camera"])
        callbacks_list.append(eval_callback)
    #callbacks_list.append(PlottingCallback(model_logdir))
    with ProgressBarManager(total_timesteps=arg_dict["steps"]) as progress_callback:
        callbacks_list.append(progress_callback)
        model.learn(total_timesteps=arg_dict["steps"], callback=callbacks_list)
    model.save(os.path.join(model_logdir, model_name))
    print("Training time: {:.2f} s".format(time.time() - start_time))

    # info_keywords in monitor class above is neccessary for pybullet to save_results
    # when using the info_keywords for mujoco we get an error
    if arg_dict["engine"] == "pybullet":
        save_results(arg_dict, model_name, env, model_logdir)
    return model

def get_parser():
    parser = argparse.ArgumentParser()
    #Envinronment
<<<<<<< HEAD
    parser.add_argument("-cfg", "--config", default="./configs/debug.json", help="Can be passed instead of all arguments")
=======
    parser.add_argument("-cfg", "--config", default="./configs/train_reach.json", help="Can be passed instead of all arguments")
>>>>>>> 680094c9
    parser.add_argument("-n", "--env_name", type=str, help="The name of environment")
    parser.add_argument("-ws", "--workspace", type=str, help="The name of workspace")
    parser.add_argument("-p", "--engine", type=str,  help="Name of the simulation engine you want to use")
    parser.add_argument("-d", "--render", type=str,  help="Type of rendering: opengl, opencv")
    parser.add_argument("-c", "--camera", type=int, help="The number of camera used to render and record")
    parser.add_argument("-vi", "--visualize", type=int,  help="Whether visualize camera render and vision in/out or not: 1 or 0")
    parser.add_argument("-vg", "--visgym", type=int,  help="Whether visualize gym background: 1 or 0")
    parser.add_argument("-g", "--gui", type=int, help="Wether the GUI of the simulation should be used or not: 1 or 0")
    #Robot
    parser.add_argument("-b", "--robot", type=str, help="Robot to train: kuka, panda, jaco ...")
    parser.add_argument("-bi", "--robot_init", nargs="*", type=float, help="Initial robot's end-effector position")
    parser.add_argument("-ba", "--robot_action", type=str, help="Robot's action control: step - end-effector relative position, absolute - end-effector absolute position, joints - joints' coordinates")
    parser.add_argument("-mv", "--max_velocity", type=float, help="Maximum velocity of robotic arm")
    parser.add_argument("-mf", "--max_force", type=float, help="Maximum force of robotic arm")
    parser.add_argument("-ar", "--action_repeat", type=int, help="Substeps of simulation without action from env")
    #Task
    parser.add_argument("-tt", "--task_type", type=str,  help="Type of task to learn: reach, push, throw, pick_and_place")
    parser.add_argument("-to", "--task_objects", nargs="*", type=str, help="Object (for reach) or a pair of objects (for other tasks) to manipulate with")
    parser.add_argument("-u", "--used_objects", nargs="*", type=str, help="List of extra objects to randomly appear in the scene")
    #Distractors
    parser.add_argument("-di", "--distractors", type=str, help="Object (for reach) to evade")
    parser.add_argument("-dm", "--distractor_moveable", type=int, help="can distractor move (0/1)")
    parser.add_argument("-ds", "--distractor_constant_speed", type=int, help="is speed of distractor constant (0/1)")
    parser.add_argument("-dd", "--distractor_movement_dimensions", type=int, help="in how many directions can the distractor move (1/2/3)")
    parser.add_argument("-de", "--distractor_movement_endpoints", nargs="*", type=float, help="2 coordinates (starting point and ending point)")
    parser.add_argument("-no", "--observed_links_num", type=int, help="number of robot links in observation space")
    #Reward
    parser.add_argument("-re", "--reward", type=str,  help="Defines how to compute the reward")
    parser.add_argument("-dt", "--distance_type", type=str, help="Type of distance metrics: euclidean, manhattan")
    #Train
    parser.add_argument("-w", "--train_framework", type=str,  help="Name of the training framework you want to use: {tensorflow, pytorch}")
    parser.add_argument("-a", "--algo", type=str,  help="The learning algorithm to be used (ppo2 or her)")
    parser.add_argument("-s", "--steps", type=int, help="The number of steps to train")
    parser.add_argument("-ms", "--max_episode_steps", type=int,  help="The maximum number of steps per episode")
    parser.add_argument("-ma", "--algo_steps", type=int,  help="The number of steps per for algo training (PPO2,A2C)")
    #Evaluation
    parser.add_argument("-ef", "--eval_freq", type=int,  help="Evaluate the agent every eval_freq steps")
    parser.add_argument("-e", "--eval_episodes", type=int,  help="Number of episodes to evaluate performance of the robot")
    #Saving and Logging
    parser.add_argument("-l", "--logdir", type=str,  help="Where to save results of training and trained models")
    parser.add_argument("-r", "--record", type=int, help="1: make a gif of model perfomance, 2: make a video of model performance, 0: don't record")
    #Mujoco
    parser.add_argument("-i", "--multiprocessing", type=int,  help="True: multiprocessing on (specify also the number of vectorized environemnts), False: multiprocessing off")
    parser.add_argument("-v", "--vectorized_envs", type=int,  help="The number of vectorized environments to run at once (mujoco multiprocessing only)")
    #Paths
    parser.add_argument("-m", "--model_path", type=str, help="Path to the the trained model to test")
    parser.add_argument("-vp", "--vae_path", type=str, help="Path to a trained VAE in 2dvu reward type")
    parser.add_argument("-yp", "--yolact_path", type=str, help="Path to a trained Yolact in 3dvu reward type")
    parser.add_argument("-yc", "--yolact_config", type=str, help="Path to saved config obj or name of an existing one in the data/Config script (e.g. 'yolact_base_config') or None for autodetection")
    parser.add_argument('-ptm', "--pretrained_model", type=str, help="Path to a model that you want to continue training")
    return parser

def get_arguments(parser):
    args = parser.parse_args()
    with open(args.config, "r") as f:
            arg_dict = commentjson.load(f)
    for key, value in vars(args).items():
        if value is not None and key is not "config":
            if key in ["robot_init"]:
                arg_dict[key] = [float(arg_dict[key][i]) for i in range(len(arg_dict[key]))]
            else:
                arg_dict[key] = value
    return arg_dict


def main():
    parser = get_parser()
    arg_dict = get_arguments(parser)

    # Check if we chose one of the existing engines
    if arg_dict["engine"] not in AVAILABLE_SIMULATION_ENGINES:
        print(f"Invalid simulation engine. Valid arguments: --engine {AVAILABLE_SIMULATION_ENGINES}.")
        return
    if not os.path.isabs(arg_dict["logdir"]):
        arg_dict["logdir"] = os.path.join("./", arg_dict["logdir"])
    os.makedirs(arg_dict["logdir"], exist_ok=True)
    model_logdir_ori = os.path.join(arg_dict["logdir"], "_".join((arg_dict["task_type"],arg_dict["workspace"],arg_dict["robot"],arg_dict["robot_action"],arg_dict["algo"])))
    model_logdir = model_logdir_ori
    add = 2
    while True:
        try:
            os.makedirs(model_logdir, exist_ok=False)
            break
        except:
            model_logdir = "_".join((model_logdir_ori, str(add)))
            add += 1

    env = configure_env(arg_dict, model_logdir, for_train=1)
    implemented_combos = configure_implemented_combos(env, model_logdir, arg_dict)
    train(env, implemented_combos, model_logdir, arg_dict, arg_dict["pretrained_model"])
    print(model_logdir)

if __name__ == "__main__":
    main()<|MERGE_RESOLUTION|>--- conflicted
+++ resolved
@@ -191,11 +191,7 @@
 def get_parser():
     parser = argparse.ArgumentParser()
     #Envinronment
-<<<<<<< HEAD
-    parser.add_argument("-cfg", "--config", default="./configs/debug.json", help="Can be passed instead of all arguments")
-=======
     parser.add_argument("-cfg", "--config", default="./configs/train_reach.json", help="Can be passed instead of all arguments")
->>>>>>> 680094c9
     parser.add_argument("-n", "--env_name", type=str, help="The name of environment")
     parser.add_argument("-ws", "--workspace", type=str, help="The name of workspace")
     parser.add_argument("-p", "--engine", type=str,  help="Name of the simulation engine you want to use")
