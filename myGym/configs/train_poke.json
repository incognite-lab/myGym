{
#Environment
"env_name" :"Gym-v0",
"workspace":"table",
"engine"   :"pybullet",
"render"   :"opengl",
"camera"   :3,
"gui"      :0,
"visualize":0,
"visgym"   :0,
#Robot
"robot"       :"kuka",
<<<<<<< HEAD
"robot_action":"joints",
"robot_init"  :[0.0, 0.5, 0.17],
=======
"robot_action":"step",
"robot_init"  :[0.0, 0.5, 0.2],
>>>>>>> 3a8a6712
#Task
"task_type"           :"poke",
"task_objects"          :[{"init":{"obj_name":"poke_holes","fixed":0,"rand_rot":0, "sampling_area":[0, 0, 0.6, 0.6, 0.1, 0.1]},
                           "goal":{"obj_name":"target","fixed":1,"rand_rot":0, "sampling_area":[-0.3, 0.3, 0.8, 0.9, 0.05, 0.05]}}],
"used_objects"          :{"num_range":[0,0], "obj_list":[]},
// Observation
// actual_state options (pick one): "endeff_xyz", "endeff_6D" (robot end effector), "obj_xyz", "obj_6D", "vae", "yolact", "voxel" or "dope"
// goal_state options (pick one): "obj_xyz", "obj_6D", "vae", "yolact", "voxel" or "dope"
// additional_obs options (pick none/one/more): "joints_xyz", "joints_angles", "endeff_xyz", "endeff_6D", "touch", "distractor"
"observation"           : {"actual_state":"obj_xyz", "goal_state":"obj_xyz", "additional_obs":["endeff_xyz"]},
#Distractor
"distractors"                   :null,
"distractor_moveable"           :1,
"distractor_constant_speed"     :1,
"distractor_movement_dimensions":1,
"distractor_movement_endpoints" :[-0.3, 0.3],
"observed_links_num"            :1,
#Coefficients
"coefficient_kw": 0,
"coefficient_kd": 0,
"coefficient_ka": 0,
#Reward
"reward"       :"poke",
"distance_type":"euclidean",
"vae_path"     :null,
"yolact_path"  :null,
"yolact_config":null,
#Train
"train_framework"  :"tensorflow",
<<<<<<< HEAD
"algo"             :"ppo",
"max_episode_steps":1024,
"algo_steps"       :1024,
"steps"            :500000,
"pretrained_model" :null,
"multiprocessing"  :false,
#Evaluation
"eval_freq"    :20000,
"eval_episodes":10,
#Saving and logging
"logdir": "trained_models/poke/", 
=======
"algo"             :"ppo2",
"diagram"           :[0, 0],
"max_episode_steps":512,
"algo_steps"       :512,
"steps"            :300000,
"pretrained_model" :null,
"multiprocessing"  :false,
#Evaluation
"eval_freq"    :10000,
"eval_episodes":100,
#Saving and logging
"logdir": "/home/michal/code/myGym/myGym/trained_models/poke/", 
>>>>>>> 3a8a6712
"record":0
}<|MERGE_RESOLUTION|>--- conflicted
+++ resolved
@@ -5,18 +5,13 @@
 "engine"   :"pybullet",
 "render"   :"opengl",
 "camera"   :3,
-"gui"      :0,
-"visualize":0,
+"gui"      :1,
+"visualize":1,
 "visgym"   :0,
 #Robot
 "robot"       :"kuka",
-<<<<<<< HEAD
 "robot_action":"joints",
 "robot_init"  :[0.0, 0.5, 0.17],
-=======
-"robot_action":"step",
-"robot_init"  :[0.0, 0.5, 0.2],
->>>>>>> 3a8a6712
 #Task
 "task_type"           :"poke",
 "task_objects"          :[{"init":{"obj_name":"poke_holes","fixed":0,"rand_rot":0, "sampling_area":[0, 0, 0.6, 0.6, 0.1, 0.1]},
@@ -46,19 +41,6 @@
 "yolact_config":null,
 #Train
 "train_framework"  :"tensorflow",
-<<<<<<< HEAD
-"algo"             :"ppo",
-"max_episode_steps":1024,
-"algo_steps"       :1024,
-"steps"            :500000,
-"pretrained_model" :null,
-"multiprocessing"  :false,
-#Evaluation
-"eval_freq"    :20000,
-"eval_episodes":10,
-#Saving and logging
-"logdir": "trained_models/poke/", 
-=======
 "algo"             :"ppo2",
 "diagram"           :[0, 0],
 "max_episode_steps":512,
@@ -70,7 +52,6 @@
 "eval_freq"    :10000,
 "eval_episodes":100,
 #Saving and logging
-"logdir": "/home/michal/code/myGym/myGym/trained_models/poke/", 
->>>>>>> 3a8a6712
+"logdir": "trained_models/poke/",
 "record":0
 }