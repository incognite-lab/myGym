--- conflicted
+++ resolved
@@ -9,13 +9,8 @@
     "gui"       :0,
     "visualize" :0,
     "visgym"    :0,
-<<<<<<< HEAD
     #Robot;
-    "robot"         :"tiago_dual_rot",
-=======
-    #Robot
-    "robot"         :"tiago_dual_rotslide",
->>>>>>> 078581cc
+    "robot"         :"tiago_dual",
     "robot_action"  :"joints_gripper",
     "robot_init"    :[0.5, 0.2, 0.4],
     "max_velocity"  :3,
@@ -37,6 +32,7 @@
     "distractors"           : {"list":null, "moveable":1, "constant_speed":0, "movement_dims":3,
                                        "movement_endpoints":[-0.3, 0.3, 0.4, 0.7, 0.1, 0.3]},
     #Reward
+    "reward"        :"AGM",
     "distance_type" :"euclidean",
     "vae_path"      :null,
     "yolact_path"   :null,
@@ -44,6 +40,7 @@
     #Train
     "train_framework"   :"pytorch",
     "algo"              :"multippo",
+    "num_networks"      :3,
     "max_episode_steps" :512,
     "algo_steps"        :512,
     "steps"             :30000000,
@@ -53,5 +50,6 @@
     "eval_freq"     :500000,
     "eval_episodes" :50,
     #Saving and logging
+    "logdir"    :"trained_models/AGM",
     "record"    :0
     }