--- conflicted
+++ resolved
@@ -1,29 +1,30 @@
 import argparse
+import multiprocessing
+import subprocess
+import sys
+
 import commentjson
 import copy
 import json
-import multiprocessing
 import os
 import random
-import subprocess
-import sys
 import time
 from typing import Callable
 
 import gym
-import gymnasium as gym
 import numpy as np
 import pkg_resources
+import os, sys, time, yaml
+import argparse
+import numpy as np
+import matplotlib.pyplot as plt
+import json, commentjson
+import gymnasium as gym
 from sklearn.model_selection import ParameterGrid
 
 from myGym.envs.gym_env import GymEnv
 
-<<<<<<< HEAD
-
-#from myGym.eval_results_average import average_results
-=======
 # from myGym.eval_results_average import average_results
->>>>>>> f3a367d8
 
 os.environ['TF_CPP_MIN_LOG_LEVEL'] = '3'
 
@@ -47,8 +48,7 @@
     print("Torch isn't probably installed correctly")
 
 # Import helper classes and functions for monitoring
-from myGym.utils.callbacksSB3 import SaveOnBestTrainingRewardCallback, CustomEvalCallback, EvalCallbackDeparalelized
-
+from myGym.utils.callbacksSB3 import SaveOnBestTrainingRewardCallback, CustomEvalCallback, CustomEvalCallbackMultiproc
 from myGym.envs.natural_language import NaturalLanguage
 from myGym.stable_baselines_mygym.multi_ppo_SB3 import MultiPPOSB3
 from myGym.stable_baselines_mygym.Subproc_vec_envSB3 import SubprocVecEnv
@@ -95,7 +95,7 @@
     if arg_dict["algo"] == "her":
         env = gym.make(arg_dict["env_name"], **env_arguments, obs_space="dict")  # her needs obs as a dict
     else:
-        # env = env_creator(env_arguments)
+        #env = env_creator(env_arguments)
         env = gym.make(arg_dict["env_name"], **env_arguments)
         env.spec.max_episode_steps = 512
 
@@ -172,10 +172,7 @@
         if not os.path.isabs(pretrained_model):
             pretrained_model = pkg_resources.resource_filename("myGym", pretrained_model)
         env = model_args[1]
-        if not arg_dict["multiprocessing"]:
-            vec_env = DummyVecEnv([lambda: env])
-        else:
-            vec_env = env
+        vec_env = DummyVecEnv([lambda: env])
         model = implemented_combos[arg_dict["algo"]][arg_dict["train_framework"]][0].load(pretrained_model, vec_env)
     else:
         model = implemented_combos[arg_dict["algo"]][arg_dict["train_framework"]][0](*model_args, **model_kwargs)
@@ -215,23 +212,19 @@
         else:
             NUM_CPU = 1
         if arg_dict["multiprocessing"]:
-<<<<<<< HEAD
             eval_callback = EvalCallbackDeparalelized(eval_env, log_path=model_logdir,
-=======
-            eval_callback = CustomEvalCallbackMultiproc(eval_env, log_path=model_logdir,
-                                                        eval_freq=arg_dict["eval_freq"],
-                                                        algo_steps=arg_dict["algo_steps"],
-                                                        n_eval_episodes=arg_dict["eval_episodes"],
-                                                        record=arg_dict["record"],
-                                                        camera_id=arg_dict["camera"], num_cpu=NUM_CPU)
-        else:
-            eval_callback = CustomEvalCallback(eval_env, log_path=model_logdir,
->>>>>>> f3a367d8
                                                eval_freq=arg_dict["eval_freq"],
                                                algo_steps=arg_dict["algo_steps"],
                                                n_eval_episodes=arg_dict["eval_episodes"],
                                                record=arg_dict["record"],
                                                camera_id=arg_dict["camera"], num_cpu=NUM_CPU)
+        else:
+            eval_callback = CustomEvalCallback(eval_env, log_path=model_logdir,
+                                           eval_freq=arg_dict["eval_freq"],
+                                           algo_steps=arg_dict["algo_steps"],
+                                           n_eval_episodes=arg_dict["eval_episodes"],
+                                           record=arg_dict["record"],
+                                           camera_id=arg_dict["camera"], num_cpu=NUM_CPU)
         callbacks_list.append(eval_callback)
     print("learn started")
     model.learn(total_timesteps=arg_dict["steps"], callback=callbacks_list)
@@ -266,64 +259,51 @@
     parser.add_argument("-b", "--robot", default=["kuka", "panda"], nargs='*',
                         help="Robot to train: kuka, panda, jaco ...")
     parser.add_argument("-bi", "--robot_init", nargs="*", type=float, help="Initial robot's end-effector position")
-    parser.add_argument("-ba", "--robot_action", type=str,
-                        help="Robot's action control: step - end-effector relative position, absolute - end-effector absolute position, joints - joints' coordinates")
+    parser.add_argument("-ba", "--robot_action", type=str, help="Robot's action control: step - end-effector relative position, absolute - end-effector absolute position, joints - joints' coordinates")
     parser.add_argument("-mv", "--max_velocity", type=float, help="Maximum velocity of robotic arm")
     parser.add_argument("-mf", "--max_force", type=float, help="Maximum force of robotic arm")
     parser.add_argument("-ar", "--action_repeat", type=int, help="Substeps of simulation without action from env")
-    # Task
-    parser.add_argument("-tt", "--task_type", type=str,
-                        help="Type of task to learn: reach, push, throw, pick_and_place")
-    parser.add_argument("-to", "--task_objects", nargs="*", type=str,
-                        help="Object (for reach) or a pair of objects (for other tasks) to manipulate with")
-    parser.add_argument("-u", "--used_objects", nargs="*", type=str,
-                        help="List of extra objects to randomly appear in the scene")
-    # Distractors
+    #Task
+    parser.add_argument("-tt", "--task_type", type=str,  help="Type of task to learn: reach, push, throw, pick_and_place")
+    parser.add_argument("-to", "--task_objects", nargs="*", type=str, help="Object (for reach) or a pair of objects (for other tasks) to manipulate with")
+    parser.add_argument("-u", "--used_objects", nargs="*", type=str, help="List of extra objects to randomly appear in the scene")
+    #Distractors
     parser.add_argument("-di", "--distractors", type=str, help="Object (for reach) to evade")
     parser.add_argument("-dm", "--distractor_moveable", type=int, help="can distractor move (0/1)")
     parser.add_argument("-ds", "--distractor_constant_speed", type=int, help="is speed of distractor constant (0/1)")
-    parser.add_argument("-dd", "--distractor_movement_dimensions", type=int,
-                        help="in how many directions can the distractor move (1/2/3)")
-    parser.add_argument("-de", "--distractor_movement_endpoints", nargs="*", type=float,
-                        help="2 coordinates (starting point and ending point)")
+    parser.add_argument("-dd", "--distractor_movement_dimensions", type=int, help="in how many directions can the distractor move (1/2/3)")
+    parser.add_argument("-de", "--distractor_movement_endpoints", nargs="*", type=float, help="2 coordinates (starting point and ending point)")
     parser.add_argument("-no", "--observed_links_num", type=int, help="number of robot links in observation space")
-    # Reward
-    parser.add_argument("-re", "--reward", type=str, help="Defines how to compute the reward")
+    #Reward
+    parser.add_argument("-re", "--reward", type=str,  help="Defines how to compute the reward")
     parser.add_argument("-dt", "--distance_type", type=str, help="Type of distance metrics: euclidean, manhattan")
-    # Train
-    parser.add_argument("-w", "--train_framework", type=str,
-                        help="Name of the training framework you want to use: {tensorflow, pytorch}")
-    parser.add_argument("-a", "--algo", type=str, help="The learning algorithm to be used (ppo2 or her)")
+    #Train
+    parser.add_argument("-w", "--train_framework", type=str,  help="Name of the training framework you want to use: {tensorflow, pytorch}")
+    parser.add_argument("-a", "--algo", type=str,  help="The learning algorithm to be used (ppo2 or her)")
     parser.add_argument("-s", "--steps", type=int, help="The number of steps to train")
-    parser.add_argument("-ms", "--max_episode_steps", type=int, help="The maximum number of steps per episode")
-    parser.add_argument("-ma", "--algo_steps", type=int, help="The number of steps per for algo training (PPO2,A2C)")
-    # Evaluation
-    parser.add_argument("-ef", "--eval_freq", type=int, help="Evaluate the agent every eval_freq steps")
-    parser.add_argument("-e", "--eval_episodes", type=int,
-                        help="Number of episodes to evaluate performance of the robot")
-    # Saving and Logging
-    parser.add_argument("-l", "--logdir", type=str, help="Where to save results of training and trained models")
-    parser.add_argument("-r", "--record", type=int,
-                        help="1: make a gif of model perfomance, 2: make a video of model performance, 0: don't record")
-    # Mujoco
-    parser.add_argument("-i", "--multiprocessing", type=int,
-                        help="True: multiprocessing on (specify also the number of vectorized environemnts), False: multiprocessing off")
-    parser.add_argument("-v", "--vectorized_envs", type=int,
-                        help="The number of vectorized environments to run at once (mujoco multiprocessing only)")
-    # Paths
+    parser.add_argument("-ms", "--max_episode_steps", type=int,  help="The maximum number of steps per episode")
+    parser.add_argument("-ma", "--algo_steps", type=int,  help="The number of steps per for algo training (PPO2,A2C)")
+    #Evaluation
+    parser.add_argument("-ef", "--eval_freq", type=int,  help="Evaluate the agent every eval_freq steps")
+    parser.add_argument("-e", "--eval_episodes", type=int,  help="Number of episodes to evaluate performance of the robot")
+    #Saving and Logging
+    parser.add_argument("-l", "--logdir", type=str,  help="Where to save results of training and trained models")
+    parser.add_argument("-r", "--record", type=int, help="1: make a gif of model perfomance, 2: make a video of model performance, 0: don't record")
+    #Mujoco
+    parser.add_argument("-i", "--multiprocessing", type=int, help="True: multiprocessing on (specify also the number of vectorized environemnts), False: multiprocessing off")
+    parser.add_argument("-v", "--vectorized_envs", type=int,  help="The number of vectorized environments to run at once (mujoco multiprocessing only)")
+    #Paths
     parser.add_argument("-m", "--model_path", type=str, help="Path to the the trained model to test")
     parser.add_argument("-vp", "--vae_path", type=str, help="Path to a trained VAE in 2dvu reward type")
     parser.add_argument("-yp", "--yolact_path", type=str, help="Path to a trained Yolact in 3dvu reward type")
-    parser.add_argument("-yc", "--yolact_config", type=str,
-                        help="Path to saved config obj or name of an existing one in the data/Config script (e.g. 'yolact_base_config') or None for autodetection")
-    parser.add_argument('-ptm', "--pretrained_model", type=str,
-                        help="Path to a model that you want to continue training")
-    # Language
-    # parser.add_argument("-nl", "--natural_language", type=str, default="",
-    #                     help="If passed, instead of training the script will produce a natural language output "
-    #                          "of the given type, save it to the predefined file (for communication with other scripts) "
-    #                          "and exit the program (without the actual training taking place). Expected values are \"description\" "
-    #                          "(generate a task description) or \"new_tasks\" (generate new tasks)")
+    parser.add_argument("-yc", "--yolact_config", type=str, help="Path to saved config obj or name of an existing one in the data/Config script (e.g. 'yolact_base_config') or None for autodetection")
+    parser.add_argument('-ptm', "--pretrained_model", type=str, help="Path to a model that you want to continue training")
+    #Language
+    parser.add_argument("-nl", "--natural_language", type=str, default="",
+                        help="If passed, instead of training the script will produce a natural language output "
+                             "of the given type, save it to the predefined file (for communication with other scripts) "
+                             "and exit the program (without the actual training taking place). Expected values are \"description\" "
+                             "(generate a task description) or \"new_tasks\" (generate new tasks)")
     return parser
 
 
@@ -472,6 +452,7 @@
         print(f"Invalid simulation engine. Valid arguments: --engine {AVAILABLE_SIMULATION_ENGINES}.")
         return
 
+
     if not os.path.isabs(arg_dict["logdir"]):
         arg_dict["logdir"] = os.path.join("./", arg_dict["logdir"])
     os.makedirs(arg_dict["logdir"], exist_ok=True)
@@ -488,6 +469,7 @@
         except:
             model_logdir = "_".join((model_logdir_ori, str(add)))
             add += 1
+    print("multiproc:", arg_dict["multiprocessing"])
     if arg_dict["multiprocessing"] is not None:
         NUM_CPU = int(arg_dict["multiprocessing"])
         env = SubprocVecEnv([make_env(arg_dict, i, model_logdir=model_logdir) for i in range(NUM_CPU)])
@@ -499,5 +481,6 @@
     print(model_logdir)
 
 
+
 if __name__ == "__main__":
     main()