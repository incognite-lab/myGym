--- conflicted
+++ resolved
@@ -277,17 +277,12 @@
 
     def approved(self, observation):
         # based on obs, decide which model should be used
-
         if isinstance(self.env, VecMonitor):
             submodel_id = self.env.unwrapped.network_control()
         elif isinstance(self.env, SubprocVecEnv):
             submodel_id = self.env.get_attr("reward")[0].network_switch_control(self.env.get_attr("observation")[0]["task_objects"])
         else:
-<<<<<<< HEAD
-            submodel_id = self.env.envs[0].reward.network_switch_control(self.env.envs[0].observation["task_objects"])
-=======
             submodel_id = self.env.unwrapped.reward.network_switch_control(self.env.observation["task_objects"])
->>>>>>> 868562d2
         return submodel_id
 
 
