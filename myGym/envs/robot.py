--- conflicted
+++ resolved
@@ -907,33 +907,6 @@
         min, max = self.gjoints_limits[0], self.gjoints_limits[1]
         return sum(min) + 0.01 * (sum(max) - sum(min))
 
-<<<<<<< HEAD
-
-class ROSRobot(Robot, metaclass=ZMQCommMeta):
-
-    def __init__(self, robot='kuka', position=[-0.1, 0, 0.07], orientation=[0, 0, 0], end_effector_index=None, gripper_index=None, init_joint_poses=None, robot_action="step", task_type="reach", use_fixed_end_effector_orn=False, end_effector_orn=[0, -math.pi, 0], dimension_velocity=0.5, max_velocity=None, max_force=None, pybullet_client=None):
-        super().__init__(robot, position, orientation, end_effector_index, gripper_index, init_joint_poses, robot_action, task_type, use_fixed_end_effector_orn, end_effector_orn, dimension_velocity, max_velocity, max_force, pybullet_client)
-        if ParamPublisher is None:
-            raise ImportError("ROSRobot is not available. Please install zmq_comm.")
-        self.zmq_publisher = ParamPublisher(
-            **self._zmq_config
-        )
-
-    def apply_action(self, action, env_objects=None):
-        if "joints" in self.robot_action:
-            action_dict = {k: v for k, v in zip(self.motor_names, action[:(self.joints_num)])}
-            self.zmq_publisher.publish("robot_action", action_dict)
-        else:
-            raise ValueError(f"ROS robot cannot deal with action type {self.robot_action}! Only joint control is possible.")
-
-        if "gripper" in self.robot_action:
-            self.zmq_publisher.publish("robot_grip", action[-(self.gjoints_num):])
-            # raise NotImplementedError("Gripper control does not work, yet!")
-        else:
-            warn("Robot has no gripper, no gripper information published")
-
-        return super().apply_action(action, env_objects)
-=======
     def set_nico_joints(self):
         # Manually selected constant using slider
         nico_init = np.deg2rad([0.976, 16.582, 50.472, 86.261, 32.209, 22.263])
@@ -943,4 +916,28 @@
         self.joint_poses = self.init_joint_poses
         return nico_init
 
->>>>>>> 377d572e
+
+class ROSRobot(Robot, metaclass=ZMQCommMeta):
+
+    def __init__(self, robot='kuka', position=[-0.1, 0, 0.07], orientation=[0, 0, 0], end_effector_index=None, gripper_index=None, init_joint_poses=None, robot_action="step", task_type="reach", use_fixed_end_effector_orn=False, end_effector_orn=[0, -math.pi, 0], dimension_velocity=0.5, max_velocity=None, max_force=None, pybullet_client=None):
+        super().__init__(robot, position, orientation, end_effector_index, gripper_index, init_joint_poses, robot_action, task_type, use_fixed_end_effector_orn, end_effector_orn, dimension_velocity, max_velocity, max_force, pybullet_client)
+        if ParamPublisher is None:
+            raise ImportError("ROSRobot is not available. Please install zmq_comm.")
+        self.zmq_publisher = ParamPublisher(
+            **self._zmq_config
+        )
+
+    def apply_action(self, action, env_objects=None):
+        if "joints" in self.robot_action:
+            action_dict = {k: v for k, v in zip(self.motor_names, action[:(self.joints_num)])}
+            self.zmq_publisher.publish("robot_action", action_dict)
+        else:
+            raise ValueError(f"ROS robot cannot deal with action type {self.robot_action}! Only joint control is possible.")
+
+        if "gripper" in self.robot_action:
+            self.zmq_publisher.publish("robot_grip", action[-(self.gjoints_num):])
+            # raise NotImplementedError("Gripper control does not work, yet!")
+        else:
+            warn("Robot has no gripper, no gripper information published")
+
+        return super().apply_action(action, env_objects)