--- conflicted
+++ resolved
@@ -36,7 +36,6 @@
                  init_joint_poses=None,
                  robot_action="step",
                  task_type="reach",
-                 use_orientation_in_inv_kinematics = False,
                  use_fixed_end_effector_orn=False,
                  end_effector_orn=[0, 0, 0],
                  dimension_velocity = 0.5,
@@ -57,7 +56,6 @@
         self.end_effector_index = end_effector_index
         self.gripper_index = gripper_index
         self.use_fixed_end_effector_orn = use_fixed_end_effector_orn
-        self.use_orientation_in_inv_kinematics = use_orientation_in_inv_kinematics
         self.fixed_end_effector_orn = self.p.getQuaternionFromEuler(end_effector_orn)
         self.dimension_velocity = dimension_velocity
         self.use_magnet = False
@@ -135,7 +133,6 @@
                 self.gripper_indices.append(i)
                 self.gjoint_positions.append(self.p.getJointState(self.robot_uid,i)[0])
 
-
         if self.debug:
             print("Robot summary")
             print("--------------")
@@ -353,7 +350,7 @@
             self.p.setJointMotorControl2(bodyUniqueId=self.robot_uid,
                                     jointIndex=self.motor_indices[i],
                                     controlMode=self.p.POSITION_CONTROL,
-                                    targetPosition=np.clip(joint_poses[i], self.joints_limits[0][i], self.joints_limits[1][i]),
+                                    targetPosition=joint_poses[i],
                                     force=self.joints_max_force[i],
                                     maxVelocity=self.joints_max_velo[i],
                                     positionGain=0.7,
@@ -366,7 +363,7 @@
                     self.p.resetJointState(self.robot_uid, joint_idx, lower_limit)
                 elif pos > upper_limit:
                     self.p.resetJointState(self.robot_uid, joint_idx, upper_limit)
-            
+
         
         self.end_effector_pos = self.p.getLinkState(self.robot_uid, self.end_effector_index)[0]
         self.end_effector_orn = self.p.getLinkState(self.robot_uid, self.end_effector_index)[1]
@@ -647,13 +644,8 @@
             self.apply_action_joints(action)
         if "gripper" in self.robot_action:
             self._move_gripper(action[-(self.gjoints_num):])
-<<<<<<< HEAD
             if self.task_type in ["compositional", "AG", "AGM", "AGR", "AGMD", "AGMDW", "AGRDW", "AGFDW","AGTDW"]:
                 if env_objects["actual_state"] != self: #if self.use_magnet and ...
-=======
-            if self.task_type in ["compositional", "AG", "AGM", "AGR" "AGMD", "AGMDW", "AGRDW", "AGFDW","AGTDW"]:
-                if env_objects["actual_state"] != self and self.use_magnet: #if self.use_magnet and ...
->>>>>>> 1fad2909
                     gripper_states = self.get_gjoints_states()
                     if sum(gripper_states) < self.closegr_threshold:
                         self.gripper_active = True
