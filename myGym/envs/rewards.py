import numpy as np
import matplotlib.pyplot as plt
# from stable_baselines import results_plotter
import os
import math
from math import sqrt, fabs, exp, pi, asin
from myGym.utils.vector import Vector
import random
import time

GREEN = [0, 125, 0]
RED = [125, 0, 0]


class Reward:
    """
    Reward base class for reward signal calculation and visualization

    Parameters:
        :param env: (object) Environment, where the training takes place
        :param task: (object) Task that is being trained, instance of a class TaskModule
    """

    def __init__(self, env, task=None):
        self.env = env
        self.task = task
        self.rewards_history = []
        self.current_network = 0
        self.num_networks = env.num_networks
        self.network_rewards = [0] * self.num_networks

    def network_switch_control(self, observation):
        if self.env.num_networks <= 1:
            print("Cannot switch networks in a single-network scenario")
        else:
            if self.env.network_switcher == "gt":
                self.current_network = self.decide(observation)
            elif self.env.network_switcher == "keyboard":
                keypress = self.env.p.getKeyboardEvents()
                if 107 in keypress.keys() and keypress[107] == 1:  # K
                    if self.current_network < self.num_networks - 1:
                        self.current_network += 1
                elif 106 in keypress.keys() and keypress[106] == 1:  # J
                    if self.current_network > 0:
                        self.current_network -= 1
            else:
                raise NotImplementedError("Currently only implemented ground truth ('gt') network switcher")
        return self.current_network

    def compute(self, observation=None):
        raise NotImplementedError

    def reset(self):
        raise NotImplementedError

    def visualize_reward_over_steps(self):
        """
        Plot and save a graph of reward values assigned to individual steps during an episode. Call this method after the end of the episode.
        """
        save_dir = os.path.join(self.env.logdir, "rewards")
        os.makedirs(save_dir, exist_ok=True)
        if self.env.episode_steps > 0:
            # results_plotter.EPISODES_WINDOW=50
            # results_plotter.plot_curves([(np.arange(self.env.episode_steps),np.asarray(self.rewards_history[-self.env.episode_steps:]))],'step','Step rewards')
            plt.ylabel("reward")
            plt.gcf().set_size_inches(8, 6)
            plt.savefig(save_dir + "/reward_over_steps_episode{}.png".format(self.env.episode_number))
            plt.close()

    def visualize_reward_over_episodes(self):
        """
        Plot and save a graph of cumulative reward values assigned to individual episodes. Call this method to plot data from the current and all previous episodes.
        """
        save_dir = os.path.join(self.env.logdir, "rewards")
        os.makedirs(save_dir, exist_ok=True)
        if self.env.episode_number > 0:
            # results_plotter.EPISODES_WINDOW=10
            # results_plotter.plot_curves([(np.arange(self.env.episode_number),np.asarray(self.env.episode_final_reward[-self.env.episode_number:]))],'episode','Episode rewards')
            plt.ylabel("reward")
            plt.gcf().set_size_inches(8, 6)
            plt.savefig(save_dir + "/reward_over_episodes_episode{}.png".format(self.env.episode_number))
            plt.close()

    def get_magnetization_status(self):
        return self.env.robot.use_magnet


# PROTOREWARDS

class Protorewards(Reward):

    def reset(self):
        self.last_owner = None
        self.last_find_dist = None
        self.last_approach_dist = None
        self.last_grip_dist = None
        self.last_lift_dist = None
        self.last_move_dist = None
        self.last_place_dist = None
        self.last_rot_dist = None
        self.subgoaloffset_dist = None
        self.last_leave_dist = None
        self.prev_object_position = None
        self.was_near = False
        self.current_network = 0
        self.eval_network_rewards = self.network_rewards
        self.network_rewards = [0] * self.num_networks
        self.has_left = False
        self.last_traj_idx = 0
        self.last_traj_dist = 0
        self.offset = [0.3, 0.0, 0.0]
        self.offsetleft = [0.2, 0.0, -0.1]
        self.offsetright = [-0.2, 0.0, -0.1]
        self.offsetcenter = [0.0, 0.0, -0.1]
        self.grip_threshold = 0.1
        self.approached_threshold = 0.08
        self.withdraw_threshold = 0.3
        self.opengr_threshold = self.env.robot.opengr_threshold
        self.closegr_threshold = self.env.robot.closegr_threshold
        self.near_threshold = 0.06
        self.lift_threshold = 0.1
        self_above_threshold = 0.1
        self.above_offset = [0.0, 0.0, 0.1, 0.0, 0.0, 0.0, 0.0]
        self.reward_name = None
        self.iter = 1

    def compute(self, observation=None):
        # inherit and define your sequence of protoactions here
        pass

    def decide(self, observation=None):
        # inherit and define subgoals checking and network switching here
        pass

    def show_every_n_iters(self, text, value, n):
        """
        Every n iterations (steps) show given text and value.
        """
        if self.iter % n == 0:
            print(text, value)
        self.iter += 1

    def disp_reward(self, reward, owner):
        "Display reward in green if it's positive or in red if it's negative"
        if reward > 0:
            color = GREEN
        else:
            color = RED
        if self.network_rewards[owner] > 0:
            color_sum = GREEN
        else:
            color_sum = RED
        self.env.p.addUserDebugText(f"Reward:{reward}", [0.63, 0.8, 0.55], lifeTime=0.5, textColorRGB=color)
        self.env.p.addUserDebugText(f"Reward sum for network{owner}, :{self.network_rewards[owner]}", [0.65, 0.6, 0.7],
                                    lifeTime=0.5,
                                    textColorRGB=color_sum)

    def change_network_based_on_key(self):
        keypress = self.env.p.getKeyboardEvents()
        if 107 in keypress.keys() and keypress[107] == 1:  # K
            if self.current_network < self.num_networks - 1:
                self.current_network += 1
                time.sleep(0.1)
        elif 106 in keypress.keys() and keypress[106] == 1:  # J
            if self.current_network > 0:
                self.current_network -= 1
                time.sleep(0.1)

    def get_distance_error(self, observation):
        gripper = observation["additional_obs"]["endeff_xyz"]
        object = observation["actual_state"]
        goal = observation["goal_state"]
        object_goal_distance = self.task.calc_distance(object, goal)
        if self.current_network == 0:
            gripper_object_distance = self.task.calc_distance(gripper, object)
            final_distance = object_goal_distance + gripper_object_distance
        else:
            final_distance = object_goal_distance
        return final_distance

    def get_positions(self, observation):
        goal_position = observation["goal_state"]
        object_position = observation["actual_state"]
        # gripper_name = [x for x in self.env.task.obs_template["additional_obs"] if "endeff" in x][0]
        gripper_position = self.env.robot.get_accurate_gripper_position()  # observation["additional_obs"][gripper_name][:3]
        gripper_position = observation["additional_obs"]["endeff_xyz"]
        gripper_states = self.env.robot.get_gjoints_states()

        if self.prev_object_position is None:
            self.prev_object_position = object_position
        goal_position += np.array(self.above_offset)
        return goal_position, object_position, gripper_position, gripper_states

    #### PROTOREWARDS DEFINITIONS  ####

    def approach_compute(self, gripper, object, gripper_states):
        self.env.robot.set_magnetization(False)
        self.env.p.addUserDebugLine(gripper[:3], object[:3], lifeTime=0.1)
<<<<<<< HEAD
        dist = self.task.calc_distance(gripper[:3], object[:3])        
=======
        dist = self.task.calc_distance(gripper[:3], object[:3])
>>>>>>> f110c3ba
        gripdist = sum(gripper_states)
        print(f"Distance: {dist}")
        print(f"Gripper states: {gripdist}")
        if self.last_approach_dist is None:
            self.last_approach_dist = dist
        if self.last_grip_dist is None:
            self.last_grip_dist = gripdist
        reward = (self.last_approach_dist - dist) + ((gripdist - self.last_grip_dist) * 0.2)
        # self.env.p.addUserDebugText(f"Reward:{reward}", [0.63, 0.8, 0.55], lifeTime=0.5, textColorRGB=[0, 125, 0])
        self.last_approach_dist = dist
        self.last_grip_dist = gripdist
        self.network_rewards[self.current_network] += reward
        # self.env.p.addUserDebugText(f"Rewards:{self.network_rewards[0]}", [0.65, 0.6, 0.7], lifeTime=0.5,
        #                            textColorRGB=[0, 0, 125])
        self.reward_name = "approach"
        return reward

    def withdraw_compute(self, gripper, object, gripper_states):
        self.env.robot.set_magnetization(False)
        dist = self.task.calc_distance(gripper[:3], object[:3])
        gripdist = sum(gripper_states)
        if self.last_approach_dist is None:
            self.last_approach_dist = dist
        if self.last_grip_dist is None:
            self.last_grip_dist = gripdist
        reward = (dist - self.last_approach_dist) + ((gripdist - self.last_grip_dist) * 0.2)
        self.last_approach_dist = dist
        self.last_grip_dist = gripdist
        self.network_rewards[self.current_network] += reward
        self.reward_name = "withdraw"
        return reward

    def grasp_compute(self, gripper, object, gripper_states):
        self.env.robot.set_magnetization(True)
        dist = self.task.calc_distance(gripper[:3], object[:3])
        gripdist = sum(gripper_states)
        print(f"Distance: {dist}")
        print(f"Gripper states: {gripdist}")
        if self.last_approach_dist is None:
            self.last_approach_dist = dist
        if self.last_grip_dist is None:
            self.last_grip_dist = gripdist
        reward = (self.last_approach_dist - dist) * 0.2 + ((self.last_grip_dist - gripdist) * 10)
        self.last_approach_dist = dist
        self.last_grip_dist = gripdist
        self.network_rewards[self.current_network] += reward
        self.reward_name = "grasp"
        return reward

    def drop_compute(self, gripper, object, gripper_states):
        self.env.robot.set_magnetization(True)
        dist = self.task.calc_distance(gripper[:3], object[:3])
        gripdist = sum(gripper_states)
        if self.last_approach_dist is None:
            self.last_approach_dist = dist
        if self.last_grip_dist is None:
            self.last_grip_dist = gripdist
        reward = (self.last_approach_dist - dist) * 0.2 + ((gripdist - self.last_grip_dist) * 10)
        self.last_approach_dist = dist
        self.last_grip_dist = gripdist
        self.network_rewards[self.current_network] += reward
        self.reward_name = "drop"
        return reward

    def move_compute(self, object, goal, gripper_states):
        self.env.robot.set_magnetization(False)
        object_XY = object[:3]
        goal_XY = goal[:3]
        gripdist = sum(gripper_states)
        dist = self.task.calc_distance(object_XY, goal_XY)
        if self.last_move_dist is None:
            self.last_move_dist = dist
        if self.last_grip_dist is None:
            self.last_grip_dist = gripdist
        distance_rew = (self.last_move_dist - dist)
        gripper_rew = (self.last_grip_dist - gripdist) * 0.1
        reward = distance_rew + gripper_rew
        self.last_move_dist = dist
        self.last_grip_dist = gripdist
        self.network_rewards[self.current_network] += reward
        self.reward_name = "move"
        return reward

    def rotate_compute(self, object, goal):
        self.env.robot.set_magnetization(False)
        dist = self.task.calc_distance(object, goal)
        if self.last_place_dist is None:
            self.last_place_dist = dist
        reward = self.last_place_dist - dist
        rot = self.task.calc_rot_quat(object, goal)
        if self.last_rot_dist is None:
            self.last_rot_dist = rot
        rewardrot = self.last_rot_dist - rot
        reward = reward + rewardrot
        self.last_place_dist = dist
        self.last_rot_dist = rot
        self.network_rewards[self.current_network] += reward
        self.reward_name = "rotate"
        return reward

    def transform_compute(self, object, goal, trajectory, magnetization=True):
        """Calculate reward based on following a trajectory
        params: object: self-explanatory
                goal: self-explanatory
                trajectory: (np.array) 3D trajectory, lists of points x, y, z
                magnetization: (boolean) sets magnetization on or off
        Reward is calculated based on distance of object from goal and square distance of object from trajectory.
        That way, object tries to approach goal while trying to stay on trajectory path.
        """
        self.env.robot.set_magnetization(magnetization)
        dist_g = self.task.calc_distance(object, goal)
        if self.last_place_dist is None:
            self.last_place_dist = dist_g
        reward_g_dist = self.last_place_dist - dist_g  # distance from goal
        pos = object[:3]
        dist_t, self.last_traj_idx = self.task.trajectory_distance(trajectory, pos, self.last_traj_idx, 10)
        if self.last_traj_dist is None:
            self.last_traj_dist = dist_t
        reward_t_dist = self.last_traj_dist - dist_t  # distance from trajectory
        reward = reward_g_dist + 4 * reward_t_dist
        self.last_place_dist = dist_g
        self.last_traj_dist = dist_t
        self.network_rewards[self.current_network] += reward
        self.reward_name = "transform"
        return reward

    def follow_compute(self, object, goal, trajectory, magnetization=True):
        """Calculate reward based on following a trajectory
        params: object: self-explanatory
                goal: self-explanatory
                trajectory: (np.array) 3D trajectory, lists of points x, y, z
                magnetization: (boolean) sets magnetization on or off
        Reward is calculated based on distance of object from goal and square distance of object from trajectory.
        That way, object tries to approach goal while trying to stay on trajectory path.
        """
        self.env.robot.set_magnetization(magnetization)
        dist_g = self.task.calc_distance(object, goal)
        if self.last_place_dist is None:
            self.last_place_dist = dist_g
        reward_g_dist = self.last_place_dist - dist_g  # distance from goal
        pos = object[:3]
        dist_t, self.last_traj_idx = self.task.trajectory_distance(trajectory, pos, self.last_traj_idx, 10)
        if self.last_traj_dist is None:
            self.last_traj_dist = dist_t
        reward_t_dist = self.last_traj_dist - dist_t  # distance from trajectory
        reward = reward_g_dist + 4 * reward_t_dist
        self.last_place_dist = dist_g
        self.last_traj_dist = dist_t
        self.network_rewards[self.current_network] += reward
        self.reward_name = "transform"
        return reward

    # PREDICATES

    def gripper_approached_object(self, gripper, object):
        if self.task.calc_distance(gripper, object) <= self.approached_threshold:
            return True
        return False

    def gripper_withdraw_object(self, gripper, object):
        if self.task.calc_distance(gripper, object) >= self.withdraw_threshold:
            return True
        return False

    def gripper_opened(self, gripper_states):
        if sum(gripper_states) >= self.opengr_threshold:
            self.env.robot.release_object(self.env.env_objects["actual_state"])
            self.env.robot.set_magnetization(False)
            return True
        return False

    def gripper_closed(self, gripper_states):
        if sum(gripper_states) <= self.closegr_threshold:
            try:
                self.env.robot.grasp_object(self.env.env_objects["actual_state"])
                self.env.robot.set_magnetization(True)
                return True
            except:
                return True
        return False

    def object_near_goal(self, object, goal):
        distance = self.task.calc_distance(goal, object)
        if distance < self.near_threshold:
            return True
        return False


# ATOMIC ACTIONS - Examples of 1-5 protorewards

class A(Protorewards):

    def reset(self):
        super().reset()
        self.network_names = ["approach"]

    def compute(self, observation=None):
        goal_position, object_position, gripper_position, gripper_states = self.get_positions(observation)
        owner = self.decide(observation)
        target = [[object_position, goal_position, gripper_states]][owner]
        reward = [self.approach_compute][owner](*target)
        self.last_owner = owner
        self.disp_reward(reward, owner)
        self.rewards_history.append(reward)
        self.rewards_num = 1
        return reward

    def decide(self, observation=None):
        goal_position, object_position, gripper_position, gripper_states = self.get_positions(observation)
        if self.gripper_approached_object(object_position, goal_position):
            if self.gripper_opened(gripper_states):
                self.task.check_goal()
        self.task.check_episode_steps()
        return self.current_network


class AaG(Protorewards):

    def reset(self):
        super().reset()
        self.network_names = ["approach", "grasp"]

    def compute(self, observation=None):
        goal_position, object_position, gripper_position, gripper_states = self.get_positions(observation)
        owner = self.decide(observation)
        target = [[object_position, goal_position, gripper_states], [object_position, goal_position, gripper_states]][
            owner]
        reward = [self.approach_compute, self.grasp_compute][owner](*target)
        self.disp_reward(reward, owner)
        self.last_owner = owner
        self.rewards_history.append(reward)
        self.rewards_num = 2
        return reward

    def decide(self, observation=None):
        goal_position, object_position, gripper_position, gripper_states = self.get_positions(observation)
        if self.env.network_switcher == "keyboard":
            self.change_network_based_on_key()
        else:
            if self.gripper_approached_object(object_position, goal_position):
                if self.gripper_opened(gripper_states):
                    self.current_network = 1
        if self.current_network == 1:
            if self.gripper_closed(gripper_states):
                self.task.check_goal()
        self.task.check_episode_steps()
        return self.current_network


class AaGaM(Protorewards):

    def reset(self):
        super().reset()
        self.network_names = ["approach", "grasp", "move"]

    def compute(self, observation=None):
        goal_position, object_position, gripper_position, gripper_states = self.get_positions(observation)
        owner = self.decide(observation)
        target = \
        [[gripper_position, object_position, gripper_states], [gripper_position, object_position, gripper_states],
         [object_position, goal_position, gripper_states]][owner]
        reward = [self.approach_compute, self.grasp_compute, self.move_compute][owner](*target)
        self.disp_reward(reward, owner)
        self.last_owner = owner
        self.rewards_history.append(reward)
        self.rewards_num = 3
        return reward

    def decide(self, observation=None):
        goal_position, object_position, gripper_position, gripper_states = self.get_positions(observation)
        if self.env.network_switcher == "keyboard":
            self.change_network_based_on_key()
        else:
            if self.current_network == 0:
                if self.gripper_approached_object(gripper_position, object_position):
                    if self.gripper_opened(gripper_states):
                        self.current_network = 1
            if self.current_network == 1:
                if self.gripper_approached_object(gripper_position, object_position):
                    if self.gripper_closed(gripper_states):
                        self.current_network = 2
        if self.current_network == 2:
            if self.object_near_goal(object_position, goal_position):
                self.task.check_goal()
        self.task.check_episode_steps()

        # Change after 100 and 250 steps:
        # if self.env.episode_steps == 100:
        #     print("changed network to 1")
        #     self.current_network = 1
        # elif self.env.episode_steps == 250:
        #     self.current_network = 2
        #     print("changed network to 2")

        # Random
        # self.current_network=np.random.randint(0, self.num_networks)
        self.task.check_episode_steps()
        return self.current_network


class AaGaMaD(Protorewards):

    def reset(self):
        super().reset()
        self.network_names = ["approach", "grasp", "move", "drop"]

    def compute(self, observation=None):
        goal_position, object_position, gripper_position, gripper_states = self.get_positions(observation)
        owner = self.decide(observation)
        target = [[gripper_position, object_position, gripper_states],
                  [gripper_position, object_position, gripper_states],
                  [object_position, goal_position, gripper_states],
                  [gripper_position, object_position, gripper_states]][owner]
        reward = [self.approach_compute, self.grasp_compute, self.move_compute, self.drop_compute][owner](*target)
        self.disp_reward(reward, owner)
        self.last_owner = owner
        self.rewards_history.append(reward)
        self.rewards_num = 4
        return reward

    def decide(self, observation=None):
        goal_position, object_position, gripper_position, gripper_states = self.get_positions(observation)
        if self.env.network_switcher == "keyboard":
            self.change_network_based_on_key()
        else:
            if self.current_network == 0:
                if self.gripper_approached_object(gripper_position, object_position):
                    if self.gripper_opened(gripper_states):
                        self.current_network = 1
            if self.current_network == 1:
                if self.gripper_approached_object(gripper_position, object_position):
                    if self.gripper_closed(gripper_states):
                        self.current_network = 2
            if self.current_network == 2:
                if self.object_near_goal(object_position, goal_position):
                    self.current_network = 3
        if self.current_network == 3:
            if self.gripper_approached_object(gripper_position, object_position):
                if self.gripper_opened(gripper_states):
                    self.task.check_goal()
        self.task.check_episode_steps()
        return self.current_network


class AaGaMaDaW(Protorewards):

    def reset(self):
        super().reset()
        self.network_names = ["approach", "grasp", "move", "drop", "withdraw"]

    def compute(self, observation=None):
        goal_position, object_position, gripper_position, gripper_states = self.get_positions(observation)
        owner = self.decide(observation)
        target = [[gripper_position, object_position, gripper_states],
                  [gripper_position, object_position, gripper_states],
                  [object_position, goal_position, gripper_states],
                  [gripper_position, object_position, gripper_states],
                  [gripper_position, object_position, gripper_states]][owner]
        reward = \
        [self.approach_compute, self.grasp_compute, self.move_compute, self.drop_compute, self.withdraw_compute][owner](
            *target)
        self.disp_reward(reward, owner)
        self.last_owner = owner
        self.rewards_history.append(reward)
        self.rewards_num = 5
        return reward

    def decide(self, observation=None):
        goal_position, object_position, gripper_position, gripper_states = self.get_positions(observation)
        if self.env.network_switcher == "keyboard":
            self.change_network_based_on_key()
        else:
            if self.current_network == 0:
                if self.gripper_approached_object(gripper_position, object_position):
                    if self.gripper_opened(gripper_states):
                        self.current_network = 1
            if self.current_network == 1:
                if self.gripper_approached_object(gripper_position, object_position):
                    if self.gripper_closed(gripper_states):
                        self.current_network = 2
            if self.current_network == 2:
                if self.object_near_goal(object_position, goal_position):
                    self.current_network = 3
            if self.current_network == 3:
                if self.gripper_approached_object(gripper_position, object_position):
                    if self.gripper_opened(gripper_states):
                        self.current_network = 4
        if self.current_network == 4:
            if self.gripper_withdraw_object(gripper_position, object_position):
                if self.gripper_opened(gripper_states):
                    self.task.check_goal()
        self.task.check_episode_steps()
        # self.current_network = np.random.randint(0, self.num_networks)
        return self.current_network<|MERGE_RESOLUTION|>--- conflicted
+++ resolved
@@ -196,11 +196,7 @@
     def approach_compute(self, gripper, object, gripper_states):
         self.env.robot.set_magnetization(False)
         self.env.p.addUserDebugLine(gripper[:3], object[:3], lifeTime=0.1)
-<<<<<<< HEAD
         dist = self.task.calc_distance(gripper[:3], object[:3])        
-=======
-        dist = self.task.calc_distance(gripper[:3], object[:3])
->>>>>>> f110c3ba
         gripdist = sum(gripper_states)
         print(f"Distance: {dist}")
         print(f"Gripper states: {gripdist}")
