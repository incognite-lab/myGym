--- conflicted
+++ resolved
@@ -5,7 +5,7 @@
 import math
 from math import sqrt
 from myGym.utils.vector import Vector
-
+import random
 
 class Reward:
     """
@@ -75,19 +75,6 @@
             plt.savefig(save_dir + "/reward_over_episodes_episode{}.png".format(self.env.episode_number))
             plt.close()
 
-<<<<<<< HEAD
-=======
-    def get_accurate_gripper_position(self, gripper_position):
-        gripper_orientation = self.env.p.getLinkState(self.env.robot.robot_uid, self.env.robot.end_effector_index)[1]
-        gripper_matrix      = self.env.p.getMatrixFromQuaternion(gripper_orientation)
-        direction_vector    = Vector([0,0,0], [0, 0, 0.1], self.env)
-        m = np.array([[gripper_matrix[0], gripper_matrix[1], gripper_matrix[2]], [gripper_matrix[3], gripper_matrix[4], gripper_matrix[5]], [gripper_matrix[6], gripper_matrix[7], gripper_matrix[8]]])
-        direction_vector.rotate_with_matrix(m)
-        gripper = Vector([0,0,0], gripper_position, self.env)
-        return direction_vector.add_vector(gripper)
-
-## DEFAULT REWARDS ##
->>>>>>> b25d8bb7
 
 class DistanceReward(Reward):
     """
@@ -103,8 +90,7 @@
         self.prev_obj2_position = None
 
     def decide(self, observation=None):
-        import random
-        return random.randint(0, 1)
+        return random.randint(0, self.env.num_networks-1)
 
     def compute(self, observation):
         """
@@ -251,109 +237,7 @@
         return reward
 
 
-<<<<<<< HEAD
-=======
-## CUSTOM REWARDS ##
-
-# reward for monomodular poke
->>>>>>> b25d8bb7
-class PokeReachReward(Reward):
-
-    def __init__(self, env, task):
-        super(PokeReachReward, self).__init__(env, task)
-
-        self.threshold = 0.1
-        self.last_distance = None
-        self.last_gripper_distance = None
-        self.moved = False
-        self.prev_poker_position = [None]*3
-
-    def reset(self):
-        """
-        Reset stored value of distance between 2 objects. Call this after the end of an episode.
-        """
-        self.last_distance = None
-        self.last_gripper_distance = None
-        self.moved = False
-        self.prev_poker_position = [None]*3
-
-    def compute(self, observation=None):
-        poker_position, distance, gripper_distance = self.init(observation)
-        reward = self.count_reward(poker_position, distance, gripper_distance)
-        self.finish(observation, poker_position, distance, gripper_distance, reward)
-        return reward
-
-    def init(self, observation):
-        # load positions
-        goal_position = observation["goal_state"]
-        poker_position = observation["actual_state"]
-        gripper_position = self.get_accurate_gripper_position(observation["additional_obs"]["endeff_xyz"])
-
-        for i in range(len(poker_position)):
-            poker_position[i] = round(poker_position[i], 4)
-
-        distance = round(self.env.task.calc_distance(goal_position, poker_position), 7)
-        gripper_distance = self.env.task.calc_distance(poker_position, gripper_position)
-        self.initialize_positions(poker_position, distance, gripper_distance)
-
-        return poker_position, distance, gripper_distance
-
-    def finish(self, observation, poker_position, distance, gripper_distance, reward):
-        self.update_positions(poker_position, distance, gripper_distance)
-        self.check_strength_threshold()
-        self.task.check_distance_threshold(observation)
-        self.rewards_history.append(reward)
-
-    def count_reward(self, poker_position, distance, gripper_distance):
-        reward = 0
-        if self.check_motion(poker_position):
-            reward += self.last_gripper_distance - gripper_distance
-        reward += 100*(self.last_distance - distance)
-        return reward
-
-    def initialize_positions(self, poker_position, distance, gripper_distance):
-        if self.last_distance is None:
-            self.last_distance = distance
-
-        if self.last_gripper_distance is None:
-            self.last_gripper_distance = gripper_distance
-
-        if self.prev_poker_position[0] is None:
-            self.prev_poker_position = poker_position
-
-    def update_positions(self, poker_position, distance, gripper_distance):
-        self.last_distance = distance
-        self.last_gripper_distance = gripper_distance
-        self.prev_poker_position = poker_position
-
-    def check_strength_threshold(self):
-        if self.task.check_object_moved(self.env.task_objects["actual_state"], 2):
-            self.env.episode_over = True
-            self.env.episode_failed = True
-            self.env.episode_info = "poke too strong"
-
-    def is_poker_moving(self, poker):
-        if self.prev_poker_position[0] == poker[0] and self.prev_poker_position[1] == poker[1]:
-            return False
-        elif self.env.episode_steps > 25:   # it slightly moves on the beginning
-            self.moved = True
-        return True
-
-    def check_motion(self, poker):
-        if not self.is_poker_moving(poker) and self.moved:
-            self.env.episode_over = True
-            self.env.episode_failed = True
-            self.env.episode_info = "too weak poke"
-            return True
-        elif self.is_poker_moving(poker):
-            return False
-        return True
-
 # vector rewards
-<<<<<<< HEAD
-=======
-#reward for reach with distractors
->>>>>>> b25d8bb7
 class VectorReward(Reward):
     """
     Reward class for reward signal calculation based on distance differences between 2 objects
@@ -397,80 +281,46 @@
         self.fill_objects_lists(goals, distractors, arm, links, observation)
         reward = 0
 
-<<<<<<< HEAD
         contact_points = [self.env.p.getContactPoints(self.env.robot.robot_uid,
                           self.env.env_objects[-1].uid, x, -1)
                           for x in range(0,self.env.robot.end_effector_index+1)]
-=======
-        # check colisions
-        contact_points = [self.env.p.getContactPoints(self.env.robot.robot_uid, self.env.env_objects[-1].uid, x, -1) for x in range(0,self.env.robot.end_effector_index+1)]
->>>>>>> b25d8bb7
         for p in contact_points:
             if p:
                 reward = -5
+
                 self.touches += 1
                 self.rewards_history.append(reward)
                 if self.touches > 20:
                     if self.env.episode_reward > 0:
-<<<<<<< HEAD
                         self.env.episode_reward = -1
 
                     self.episode_number = 1024
                     self.env.episode_info = "Arm crushed the distractor"
                     self.env.episode_over = True
-=======
-                        self.env.episode_reward = -1 
-                    self.episode_number     = 1024
-                    self.env.episode_info   = "Arm crushed the distractor"
-                    self.env.episode_over   = True
->>>>>>> b25d8bb7
                     self.env.episode_failed = True
                     return reward
-        # check colisions
-
-        # get positions
+
         # end_effector  = links[self.env.robot.gripper_index]
         gripper = links[-1] # = end effector
         gripper       = links[-1] # = end effector
         goal_position = goals[0]
-<<<<<<< HEAD
         distractor = self.env.env_objects[1]
         closest_distractor_points = self.env.p.getClosestPoints(self.env.robot.robot_uid, distractor.uid, self.env.robot.gripper_index)
 
         minimum = float('inf')
-=======
-        distractor    = self.env.env_objects[1]
-        if not self.prev_gipper_position[0]:
-            self.prev_gipper_position = gripper
-
-        # get closest point (of distractor to gripper)
-        closest_distractor_points = self.env.p.getClosestPoints(self.env.robot.robot_uid, distractor.uid, self.env.robot.gripper_index)
-        minimum = 1000
->>>>>>> b25d8bb7
         for point in closest_distractor_points:
             if point[8] < minimum:
                 minimum = point[8]
                 closest_distractor_point = list(point[6])
-        # get closest point (of distractor to gripper)
-
-        # set amplifiers for vectors lengths
+
+        if not self.prev_gipper_position[0]:
+            self.prev_gipper_position = gripper
+
         pull_amplifier = self.task.calc_distance(self.prev_gipper_position, goal_position)/1
         push_amplifier = (1/pow(self.task.calc_distance(closest_distractor_point, self.prev_gipper_position), 1/2))-2
 
         if push_amplifier < 0:
             push_amplifier = 0
-        # set amplifiers for vectors lengths
-
-        ## VECTORS...
-
-        ## VECTORS EXPLANATION:
-        # ideal_vector   = self.move_to_origin([self.prev_gipper_position, goal_position])
-        # push_vector    = self.set_vector_len(self.move_to_origin([closest_distractor_point, self.prev_gipper_position]), push_amplifier)
-        # pull_vector    = self.set_vector_len(self.move_to_origin([self.prev_gipper_position, goal_position]), pull_amplifier)   #(*2)
-        # force_vector   = np.add(np.array(push_vector), np.array(pull_vector))
-        # optimal_vector = np.add(np.array(ideal_vector), np.array(force_vector))
-        # optimal_vector = optimal_vector * 0.005  # move to same řád as is real vector and divide by 2 (just for visualization aesthetics)
-        # real_vector    = self.move_to_origin([self.prev_gipper_position, gripper])
 
         ideal_vector = Vector(self.prev_gipper_position, goal_position, self.env)
         push_vector = Vector(closest_distractor_point, self.prev_gipper_position, self.env)
@@ -478,43 +328,23 @@
 
         push_vector.set_len(push_amplifier)
         pull_vector.set_len(pull_amplifier)
-<<<<<<< HEAD
 
         push_vector.add(pull_vector)
         force_vector = push_vector
 
-=======
-        
-        push_vector.add(pull_vector)
-        force_vector = push_vector
-
-        # force_vector.visualize(origin=self.prev_gipper_position, time = 0.3, color = (255, 0, 255))
-
->>>>>>> b25d8bb7
         force_vector.add(ideal_vector)
         optimal_vector = force_vector
         optimal_vector.multiply(0.005)
+
         real_vector = Vector(self.prev_gipper_position, gripper, self.env)
-<<<<<<< HEAD
-=======
-
-        ## ...VECTORS
->>>>>>> b25d8bb7
-
-        # count the reward
+
         if real_vector.norm == 0:
             reward += 0
         else:
             reward += np.dot(self.set_vector_len(optimal_vector.vector, 1), self.set_vector_len(real_vector.vector, 1))
-        # count the reward
-
-        # finalize
+
         self.prev_gipper_position = gripper
-<<<<<<< HEAD
         self.task.check_distance_threshold([goal_position, gripper], threshold=0.1)
-=======
-        self.task.check_distractor_distance_threshold(goal_position, gripper)
->>>>>>> b25d8bb7
         self.rewards_history.append(reward)
 
         if self.task.calc_distance(goal_position, gripper) <= 0.11:
@@ -526,14 +356,11 @@
 
         return reward
 
-<<<<<<< HEAD
     def visualize_vectors(self, gripper, goal_position, force_vector, optimal_vector):
         self.env.p.addUserDebugLine(self.prev_gipper_position, goal_position, lineColorRGB=(255, 255, 255), lineWidth = 1, lifeTime = 0.1)
         self.env.p.addUserDebugLine(gripper, np.add(np.array(force_vector), np.array(gripper)), lineColorRGB=(255, 0, 0), lineWidth = 1, lifeTime = 0.1)
         self.env.p.addUserDebugLine(gripper, np.add(np.array(optimal_vector*100), np.array(gripper)), lineColorRGB=(0, 0, 255), lineWidth = 1, lifeTime = 0.1)
 
-=======
->>>>>>> b25d8bb7
     def fill_objects_lists(self, goals, distractors, arm, links, observation):
 
         # observation:
@@ -559,7 +386,6 @@
             links.append(list(observation[j:j+3]))
             j += 3
 
-<<<<<<< HEAD
     def add_vectors(self, v1, v2):
         r = []
         for i in range(len(v1)):
@@ -581,11 +407,6 @@
         c = vector[1][2] - vector[0][2]
         return [a, b, c]
 
-=======
-    def count_vector_norm(self, vector):
-        return math.sqrt(np.dot(vector, vector))
-
->>>>>>> b25d8bb7
     def multiply_vector(self, vector, multiplier):
         return np.array(vector) * multiplier
 
@@ -594,14 +415,8 @@
         vector = self.multiply_vector(vector, 1/norm)
         return self.multiply_vector(vector, len)
 
-<<<<<<< HEAD
 
 class SwitchReward(DistanceReward):
-=======
-# dual rewards
-
-class DualPoke(Reward):
->>>>>>> b25d8bb7
     """
     Reward class for reward signal calculation based on distance differences between 2 objects,
     angle of switch and difference between point and line (function used for that: calc_direction_3d()).
@@ -679,9 +494,6 @@
                                         [1, 1, 1], textSize=2.0, lifeTime=0.05, textColorRGB=[0.6, 0.0, 0.6])
         return reward
 
-        self.aim_reward  = 0
-        self.poke_reward = 0
-
     def reset(self):
         """
         Reset current positions of switch, robot, initial position of switch, robot and previous angle of switch.
@@ -729,7 +541,6 @@
         if self.y_bot is None:
             self.y_bot = o2[1]
 
-<<<<<<< HEAD
         if self.z_bot is None:
             self.z_bot = o2[2]
 
@@ -741,12 +552,6 @@
         self.z_bot_curr_pos = o2[2]
 
     def set_offset(self, x=0.0, y=0.0, z=0.0):
-=======
-        self.aim_reward  = 0
-        self.poke_reward = 0
-
-    def compute(self, observation=None):
->>>>>>> b25d8bb7
         """
         Set offset position of switch
         Params:
@@ -929,7 +734,6 @@
         self.rewards_history.append(reward)
         return reward
 
-<<<<<<< HEAD
     def set_offset(self, x=0.0, y=0.0, z=0.0):
         if self.offset is None:
             self.offset = True
@@ -1009,10 +813,6 @@
                                         [1, 1, 1], textSize=2.0, lifeTime=0.05, textColorRGB=[0.6, 0.0, 0.6])
 
         self.task.check_distance_threshold(observation=observation)
-=======
-        self.last_owner = owner
-        self.task.check_poke_threshold(observation)
->>>>>>> b25d8bb7
         self.rewards_history.append(reward)
         return reward
 
@@ -1107,9 +907,101 @@
     def get_angle_between_vectors(self, v1, v2):
         return math.acos(np.dot(v1, v2)/(self.count_vector_norm(v1)*self.count_vector_norm(v2)))
 
+
+class PokeReachReward(SwitchReward):
+
+    def __init__(self, env, task):
+        super(PokeReachReward, self).__init__(env, task)
+
+        self.threshold = 0.1
+        self.last_distance = None
+        self.last_gripper_distance = None
+        self.moved = False
+        self.prev_poker_position = [None]*3
+
+    def reset(self):
+        """
+        Reset stored value of distance between 2 objects. Call this after the end of an episode.
+        """
+        self.last_distance = None
+        self.last_gripper_distance = None
+        self.moved = False
+        self.prev_poker_position = [None]*3
+
+    def compute(self, observation=None):
+        poker_position, distance, gripper_distance = self.init(observation)
+        reward = self.count_reward(poker_position, distance, gripper_distance)
+        self.finish(observation, poker_position, distance, gripper_distance, reward)
+        return reward
+
+    def init(self, observation):
+        # load positions
+        goal_position = observation["goal_state"]
+        poker_position = observation["actual_state"]
+        gripper_position = self.get_accurate_gripper_position(observation["additional_obs"]["endeff_xyz"])
+
+        for i in range(len(poker_position)):
+            poker_position[i] = round(poker_position[i], 4)
+
+        distance = round(self.env.task.calc_distance(goal_position, poker_position), 7)
+        gripper_distance = self.env.task.calc_distance(poker_position, gripper_position)
+        self.initialize_positions(poker_position, distance, gripper_distance)
+
+        return poker_position, distance, gripper_distance
+
+    def finish(self, observation, poker_position, distance, gripper_distance, reward):
+        self.update_positions(poker_position, distance, gripper_distance)
+        self.check_strength_threshold()
+        self.task.check_distance_threshold(observation)
+        self.rewards_history.append(reward)
+
+    def count_reward(self, poker_position, distance, gripper_distance):
+        reward = 0
+        if self.check_motion(poker_position):
+            reward += self.last_gripper_distance - gripper_distance
+        reward += 100*(self.last_distance - distance)
+        return reward
+
+    def initialize_positions(self, poker_position, distance, gripper_distance):
+        if self.last_distance is None:
+            self.last_distance = distance
+
+        if self.last_gripper_distance is None:
+            self.last_gripper_distance = gripper_distance
+
+        if self.prev_poker_position[0] is None:
+            self.prev_poker_position = poker_position
+
+    def update_positions(self, poker_position, distance, gripper_distance):
+        self.last_distance = distance
+        self.last_gripper_distance = gripper_distance
+        self.prev_poker_position = poker_position
+
+    def check_strength_threshold(self):
+        if self.task.check_object_moved(self.env.task_objects["actual_state"], 2):
+            self.env.episode_over = True
+            self.env.episode_failed = True
+            self.env.episode_info = "poke too strong"
+
+    def is_poker_moving(self, poker):
+        if self.prev_poker_position[0] == poker[0] and self.prev_poker_position[1] == poker[1]:
+            return False
+        elif self.env.episode_steps > 25:   # it slightly moves on the beginning
+            self.moved = True
+        return True
+
+    def check_motion(self, poker):
+        if not self.is_poker_moving(poker) and self.moved:
+            self.env.episode_over = True
+            self.env.episode_failed = True
+            self.env.episode_info = "too weak poke"
+            return True
+        elif self.is_poker_moving(poker):
+            return False
+        return True
 # dual rewards
 
-class DualPoke(SwitchReward):
+class DualPoke(PokeReachReward):
     """
     Reward class for reward signal calculation based on distance differences between 2 objects
 
@@ -1136,6 +1028,13 @@
         self.network_rewards = [0,0]
         self.current_network = 0
 
+    def is_poker_moving(self, poker):
+        if sum([poker[i] - self.prev_poker_position[i] for i in range(len(poker))]) < 0.01:
+            return False
+        else:
+            self.touched = True
+            return True
+
     def compute(self, observation=None):
         """
         Compute reward signal based on distance between 2 objects. The position of the objects must be present in observation.
@@ -1157,24 +1056,13 @@
         aimer_dist = self.task.calc_distance(gripper_position, aim_point)
         if self.current_network != 0 or self.last_aimer_dist is None:
             self.last_aimer_dist = aimer_dist
-<<<<<<< HEAD
         reward = self.last_aimer_dist - aimer_dist
         self.network_rewards[0] += reward
         self.env.p.addUserDebugText(str(self.network_rewards[0]), [0.5,0.5,0.5], lifeTime=0.1, textColorRGB=[0,125,0])
-=======
-
-        reward = self.last_aimer_dist - aimer_dist        
-
-        self.aimer_reward += reward
-     
-        self.env.p.addUserDebugText(str(self.aimer_reward), [0.5,0.5,0.5], lifeTime=0.1, textColorRGB=[0,125,0])   
->>>>>>> b25d8bb7
         self.last_aimer_dist = aimer_dist
         if self.env.episode_steps > 25:
             self.touched = self.is_poker_moving(poker_position)
         self.prev_poker_position = poker_position
-
-        self.aime_reward += reward
         return reward
 
     def poker_compute(self, observation=None):
@@ -1200,13 +1088,7 @@
                 self.env.episode_failed = True
                 self.env.episode_info = "bad poke"
             else:
-<<<<<<< HEAD
                 self.env.episode_info = "good poke"
-=======
-                self.env.episode_info   = "good poke"
-
-        self.poke_reward += reward
->>>>>>> b25d8bb7
         return reward
 
     def get_aim_point(self, goal_position, poker_position):
@@ -1225,27 +1107,13 @@
 
     def decide(self, observation=None):
         goal_position, poker_position, gripper_position = self.get_positions(observation)
-<<<<<<< HEAD
         is_aimed = self.is_aimed(goal_position, poker_position, gripper_position)
-=======
-
-        is_aimed = self.is_aimed(goal_position, poker_position, gripper_position)
-
->>>>>>> b25d8bb7
         if self.touched:
-            print("TOUCH")
             self.env.p.addUserDebugText("touched", [-0.3,0.3,0.3], lifeTime=0.1, textColorRGB=[0,0,125])
         if is_aimed or self.touched:
             owner = 1  # poke
         elif not is_aimed and not self.touched:
-<<<<<<< HEAD
             owner = 0  # aim
-=======
-            owner = 0 # aim
-        else:
-            print("wat?") # could never happen
-
->>>>>>> b25d8bb7
         return owner
 
     def did_touch(self):
@@ -1258,25 +1126,11 @@
     def is_aimed(self, goal_position, poker_position, gripper_position):
         poke_vector = Vector(poker_position, goal_position, self.env.p)
         poke_vector.set_len(-0.2)
-<<<<<<< HEAD
-=======
-
-        poker_in_XY = poker_position + poke_vector.vector
-
-        poker_in_XY = [poker_in_XY[0], poker_in_XY[1], poker_position[2]] # gripper initial position with z == 0
->>>>>>> b25d8bb7
         gripper_in_XY = poker_position + 3*poke_vector.vector
         len = self.distance_of_point_from_abscissa(gripper_in_XY, poker_position, gripper_position)
         if len < 0.1:
             return True
         return False
-
-    def is_poker_moving(self, poker):
-        if sum([poker[i] - self.prev_poker_position[i] for i in range(len(poker))]) < 0.01:
-            return False
-        else:
-            self.touched = True
-            return True
 
     def triangle_height(self, a, b, c):
         p = (a+b+c)/2
@@ -1291,15 +1145,14 @@
         distance = height_a
         if b > a or c > a:
             distance = c
-<<<<<<< HEAD
         return distance
-=======
-
-        return distance
-
-class DualPickAndPlace(Reward):
-    """
-    Reward class for reward signal calculation based on distance differences between 2 objects
+
+
+# pick and place rewards
+
+class DualPickAndPlace(DualPoke):
+    """
+    Pick and place with two neural networks, gripper is operated automatically.
 
     Parameters:
         :param env: (object) Environment, where the training takes place
@@ -1309,22 +1162,16 @@
         super(DualPickAndPlace, self).__init__(env, task)
 
         self.object_before_lift = [None]*3
-
         self.countdown = None
-        self.grip      = None
+        self.gripped      = None
         self.lifted    = False
-
         self.last_owner = None
-
         self.last_find_dist  = None
         self.last_lift_dist  = None
         self.last_move_dist  = None
         self.last_place_dist = None
-
-        self.owner = 0
-
-        self.finder_reward  = 0
-        self.placer_reward  = 0
+        self.current_network = 0
+        self.network_rewards = [0,0]
 
     def reset(self):
         """
@@ -1332,22 +1179,16 @@
         """
 
         self.object_before_lift = [None]*3
-
         self.countdown = None
-        self.grip      = None
+        self.gripped      = None
         self.lifted    = False
-
         self.last_owner = None
-
         self.last_find_dist  = None
         self.last_lift_dist  = None
         self.last_move_dist  = None
         self.last_place_dist = None
-
-        self.owner = 0
-
-        self.finder_reward  = 0
-        self.placer_reward  = 0
+        self.current_network = 0
+        self.network_rewards = [0,0]
 
     def compute(self, observation=None):
         """
@@ -1364,61 +1205,51 @@
 
         if owner   == 0: reward = self.find_compute(gripper_position, object_position)
         elif owner == 1: reward = self.move_compute(object_position, goal_position)
-        else:            exit("decision error")
 
         self.last_owner = owner
-        self.task.check_pnp_threshold(observation)
+        self.task.check_distance_threshold(observation, threshold=0.02)
         self.rewards_history.append(reward)
-
         return reward
 
     def decide(self, observation=None):
         goal_position, object_position, gripper_position = self.get_positions(observation)
-
-        self.owner = 0
-
+        self.current_network = 0
         if self.gripper_reached_object(gripper_position, object_position) or self.countdown is not None:
-            self.owner = 1
-
-        return self.owner
+            self.current_network= 1
+        return self.current_network
 
     def gripper_reached_object(self, gripper, object):
         self.env.p.addUserDebugLine(gripper, object, lifeTime=0.1)
         distance = self.task.calc_distance(gripper, object)
-
-        if self.grip is not None:
+        if self.gripped is not None:
             return True
         if distance < 0.1:
             self.grip_object()
             return True
         return False
 
-    
     def find_compute(self, gripper, object):
         # initial reach
         self.env.p.addUserDebugText("find", [0.7,0.7,0.7], lifeTime=0.1, textColorRGB=[125,0,0])
         dist = self.task.calc_distance(gripper, object)
-        
         if self.last_find_dist is None:
             self.last_find_dist = dist
         if self.last_owner != 0:
             self.last_find_dist = dist
-
         reward = self.last_find_dist - dist
         self.last_find_dist = dist
-
-        if self.task.check_object_moved(self.env.task_objects[1]):
+        if self.task.check_object_moved(self.env.task_objects["actual_state"]):
             self.env.episode_over   = True
             self.env.episode_failed = True
 
-        self.finder_reward += reward
+        self.network_rewards[0] += reward
         return reward
 
     def move_compute(self, object, goal):
         # reach of goal position + task object height in Z axis and release
         self.env.p.addUserDebugText("place", [0.7,0.7,0.7], lifeTime=0.1, textColorRGB=[125,125,0])
         dist = self.task.calc_distance(object, goal)
-       
+
         if self.last_place_dist is None:
             self.last_place_dist = dist
         if self.last_owner != 1:
@@ -1430,7 +1261,7 @@
 
         if self.last_owner == 1 and dist < 0.1:
             self.release_object()
-            self.env.episode_info = "Object was placed to desired position" 
+            self.env.episode_info = "Object was placed to desired position"
             self.countdown = 0
         if self.env.episode_steps <= 5:
             self.env.episode_info = "Task finished in initial configuration"
@@ -1443,38 +1274,25 @@
             else:
                 self.countdown += 1
 
-        self.placer_reward += reward
-        return reward
-
-    def get_positions(self, observation):        
-        observation      = observation["observation"] if isinstance(observation, dict) else observation
-        goal_position    = observation[0:3]
-        object_position  = observation[3:6]
-        gripper_position = self.get_accurate_gripper_position(observation[-3:])
-
-        if self.object_before_lift[0] is None:
-            self.object_before_lift = object_position
-
-        return goal_position,object_position,gripper_position
+        self.network_rewards[1] += reward
+        return reward
 
     def grip_object(self):
         if self.countdown is None:
-            object = self.env.env_objects[1]
+            object = self.env.env_objects["actual_state"]
             self.env.p.changeVisualShape(object.uid, -1, rgbaColor=[0, 255, 0, 1])
             self.grip = self.env.p.createConstraint(self.env.robot.robot_uid, self.env.robot.gripper_index, object.uid, -1, self.env.p.JOINT_FIXED, [0,0,0], [0,0,0], [0,0,-0.15])
 
     def release_object(self):
-        if self.grip is not None:
-            object = self.env.env_objects[1]
+        if self.gripped is not None:
+            object = self.env.env_objects["actual_state"]
             self.env.p.changeVisualShape(object.uid, -1, rgbaColor=[0,0,0,1])
             self.env.p.removeConstraint(self.grip)
-        self.grip = None
-
-# trenary and place rewards
-
-class ConsequentialPickAndPlace(Reward):
-    """
-    Reward class for reward signal calculation based on distance differences between 2 objects
+        self.gripped = None
+
+class ConsequentialPickAndPlace(DualPickAndPlace):
+    """
+    Pick and place with three neural networks, gripper is NOT operated by neural network (grasping automatic)
 
     Parameters:
         :param env: (object) Environment, where the training takes place
@@ -1484,23 +1302,16 @@
         super(ConsequentialPickAndPlace, self).__init__(env, task)
 
         self.object_before_lift = [None]*3
-
         self.countdown = None
-        self.grip      = None
+        self.gripped      = None
         self.lifted    = False
-
         self.last_owner = None
-
         self.last_find_dist  = None
         self.last_lift_dist  = None
         self.last_move_dist  = None
         self.last_place_dist = None
-
-        self.owner = 0
-
-        self.finder_reward  = 0
-        self.mover_reward   = 0
-        self.placer_reward  = 0
+        self.current_network = 0
+        self.network_rewards = [0,0,0]
 
     def reset(self):
         """
@@ -1508,23 +1319,16 @@
         """
 
         self.object_before_lift = [None]*3
-
         self.countdown = None
-        self.grip      = None
+        self.gripped      = None
         self.lifted    = False
-
         self.last_owner = None
-
         self.last_find_dist  = None
         self.last_lift_dist  = None
         self.last_move_dist  = None
         self.last_place_dist = None
-        
-        self.owner = 0
-        
-        self.finder_reward  = 0
-        self.mover_reward   = 0
-        self.placer_reward  = 0
+        self.current_network = 0
+        self.network_rewards = [0,0,0]
 
     def compute(self, observation=None):
         """
@@ -1536,38 +1340,28 @@
             :return reward: (float) Reward signal for the environment
         """
         owner = self.decide(observation)
-
         goal_position, object_position, gripper_position = self.get_positions(observation)
-
-        if owner   == 0: reward = self.find_compute(gripper_position, object_position)
-        elif owner == 1: reward = self.move_compute(object_position, goal_position)
-        elif owner == 2: reward = self.place_compute(object_position, goal_position)
-        else:            exit("decision error")
-
+        reward = [self.find_compute(gripper_position, object_position),self.move_compute(object_position, goal_position),
+                  self.place_compute(object_position, goal_position)][owner]
         self.last_owner = owner
         self.task.check_pnp_threshold(observation)
         self.rewards_history.append(reward)
-
         return reward
 
     def find_compute(self, gripper, object):
         # initial reach
         self.env.p.addUserDebugText("find", [0.7,0.7,0.7], lifeTime=0.1, textColorRGB=[125,0,0])
         dist = self.task.calc_distance(gripper, object)
-        
         if self.last_find_dist is None:
             self.last_find_dist = dist
         if self.last_owner != 0:
             self.last_find_dist = dist
-
         reward = self.last_find_dist - dist
         self.last_find_dist = dist
-
         if self.task.check_object_moved(self.env.task_objects[1]):
             self.env.episode_over   = True
             self.env.episode_failed = True
-
-        self.finder_reward += reward
+        self.network_rewards[0] += reward
         return reward
 
     def move_compute(self, object, goal):
@@ -1575,7 +1369,7 @@
         self.env.p.addUserDebugText("move", [0.7,0.7,0.7], lifeTime=0.1, textColorRGB=[0,0,125])
 
         object_XY = object
-        goal_XY   = [goal[0], goal[1], goal[2]+0.2] 
+        goal_XY   = [goal[0], goal[1], goal[2]+0.2]
 
         self.env.p.addUserDebugLine(object_XY, goal_XY, lifeTime=0.1)
 
@@ -1587,14 +1381,14 @@
 
         reward = self.last_move_dist - dist
         self.last_move_dist = dist
-        self.mover_reward += reward
+        self.network_rewards[1]  += reward
         return reward
 
     def place_compute(self, object, goal):
         # reach of goal position + task object height in Z axis and release
         self.env.p.addUserDebugText("place", [0.7,0.7,0.7], lifeTime=0.1, textColorRGB=[125,125,0])
         dist = self.task.calc_distance(object, goal)
-       
+
         if self.last_place_dist is None:
             self.last_place_dist = dist
         if self.last_owner != 2:
@@ -1606,7 +1400,7 @@
 
         if self.last_owner == 2 and dist < 0.1:
             self.release_object()
-            self.env.episode_info = "Object was placed to desired position" 
+            self.env.episode_info = "Object was placed to desired position"
             self.countdown = 0
         if self.env.episode_steps <= 5:
             self.env.episode_info = "Task finished in initial configuration"
@@ -1619,37 +1413,31 @@
             else:
                 self.countdown += 1
 
-        self.placer_reward += reward
+        self.network_rewards[2]  += reward
         return reward
 
     def decide(self, observation=None):
         goal_position, object_position, gripper_position = self.get_positions(observation)
-
-        self.owner = 1
-
+        self.current_network= 1
         if not self.gripper_reached_object(gripper_position, object_position):
-            self.owner = 0
+            self.current_network= 0
         if self.object_above_goal(object_position, goal_position):
-            self.owner = 2
-
-        return self.owner
-
-    def get_positions(self, observation):        
-        observation      = observation["observation"] if isinstance(observation, dict) else observation
-        goal_position    = observation[0:3]
-        object_position  = observation[3:6]
-        gripper_position = self.get_accurate_gripper_position(observation[-3:])
+            self.current_network = 2
+        return self.current_network
+
+    def get_positions(self, observation):
+        goal_position    = observation["actual_state"]
+        object_position  = observation["goal_state"]
+        gripper_position = self.get_accurate_gripper_position(observation["additional_obs"]["endeff_xyz"])
 
         if self.object_before_lift[0] is None:
             self.object_before_lift = object_position
-
         return goal_position,object_position,gripper_position
 
     def gripper_reached_object(self, gripper, object):
         self.env.p.addUserDebugLine(gripper, object, lifeTime=0.1)
         distance = self.task.calc_distance(gripper, object)
-
-        if self.grip is not None:
+        if self.gripped is not None:
             return True
         if distance < 0.1:
             self.grip_object()
@@ -1658,7 +1446,7 @@
 
     def object_lifted(self, object, object_before_lift):
         lifted_position = [object_before_lift[0], object_before_lift[1], object_before_lift[2]+0.1] # position of object before lifting but hightened with its height
-        distance = self.task.calc_distance(object, lifted_position)
+        self.task.calc_distance(object, lifted_position)
         if object[2] < 0.079:
             self.lifted = False # object has fallen
             self.object_before_lift = object
@@ -1679,207 +1467,120 @@
         if self.countdown is None:
             object = self.env.env_objects[1]
             self.env.p.changeVisualShape(object.uid, -1, rgbaColor=[0, 255, 0, 1])
-            self.grip = self.env.p.createConstraint(self.env.robot.robot_uid, self.env.robot.gripper_index, object.uid, -1, self.env.p.JOINT_FIXED, [0,0,0], [0,0,0], [0,0,-0.15])
+            self.gripped = self.env.p.createConstraint(self.env.robot.robot_uid, self.env.robot.gripper_index, object.uid, -1, self.env.p.JOINT_FIXED, [0,0,0], [0,0,0], [0,0,-0.15])
 
     def release_object(self):
-        if self.grip is not None:
+        if self.gripped is not None:
             object = self.env.env_objects[1]
             self.env.p.changeVisualShape(object.uid, -1, rgbaColor=[0,0,0,1])
             self.env.p.removeConstraint(self.grip)
-        self.grip = None
-
-#experiment (try to make arm not to move) (feel free to delete)
-class Halt(Reward):
-    """
-    Reward class for reward signal calculation based on distance differences between 2 objects
+        self.gripped = None
+
+class GripperPickAndPlace(ConsequentialPickAndPlace):
+    """
+    Pick and place with three neural networks, gripper is operated by one of these networks
 
     Parameters:
         :param env: (object) Environment, where the training takes place
         :param task: (object) Task that is being trained, instance of a class TaskModule
     """
     def __init__(self, env, task):
-        super(Halt, self).__init__(env, task)
-        self.last_position = [None]*3
-
-        self.reward = 1
-
-    def reset(self):
-        """
-        Reset stored value of distance between 2 objects. Call this after the end of an episode.
-        """
-        self.last_position = [None]*3
-
-        self.reward = 1
-
-    def compute(self, observation=None):
-        """
-        Compute reward signal based on distance between 2 objects. The position of the objects must be present in observation.
-
-        Params:
-            :param observation: (list) Observation of the environment
-        Returns:
-            :return reward: (float) Reward signal for the environment
-        """
-        gripper = observation[-3:]
-
-        if self.last_position[0] is None:
-            self.last_position = gripper
-
-        for i in range(len(gripper)):
-            self.reward -= round(abs(self.last_position[i] - gripper[i]), 5)
-
-        self.rewards_history.append(self.reward)
-        return self.reward
-
-    def decide(self, observation=None):
-        return 0
-
-class GripperPickAndPlace(Reward):
-    def __init__(self, env, task):
         super(GripperPickAndPlace, self).__init__(env, task)
- 
         self.prev_object_position = [None]*3
-
-        self.owner  = 0
+        self.current_network  = 0
         self.picked = False
         self.moved  = False
-
         self.last_pick_dist  = None
         self.last_move_dist  = None
         self.last_place_dist = None
-
-        self.pick_reward  = 0
-        self.move_reward  = 0
-        self.place_reward = 0
-
-        self.cooldown = 0 
-        self.griped   = None
-    
+        self.network_rewards = [0,0,0]
+        self.cooldown = 0
+        self.gripped   = None
+
     def reset(self):
- 
         self.prev_object_position = [None]*3
-
-        self.owner  = 0
+        self.current_network  = 0
         self.picked = False
         self.moved  = False
-
         self.last_pick_dist  = None
         self.last_move_dist  = None
         self.last_place_dist = None
-
-        self.pick_reward  = 0
-        self.move_reward  = 0
-        self.place_reward = 0
-
-
-        self.cooldown = 0  
-        self.griped   = None
+        self.network_rewards = [0,0,0]
+        self.cooldown = 0
+        self.gripped   = None
 
     def compute(self, observation=None):
         owner = self.decide(observation)
         goal_position, object_position, gripper_position = self.get_positions(observation)
-
-        if   owner == 0: reward = self.pick(gripper_position, object_position)
-        elif owner == 1: reward = self.move(goal_position, object_position)
-        # elif owner == 2: reward = self.place(gripper_position, goal_position)
-        elif owner == 2: reward = self.place(goal_position, object_position)
-        else:            exit("decision error")
-
-        self.task.check_pnp_threshold(observation)
+        reward = [self.pick(gripper_position, object_position),self.move(goal_position, object_position),
+                  self.place(goal_position, object_position)][owner]
+        self.task.check_distance_threshold(observation,threshold=0.05)
         self.rewards_history.append(reward)
         return reward
 
     def decide(self, observation=None):
-        goal_position, object_position, gripper_position = self.get_positions(observation)
-        self.owner = 0
+        self.current_network = 0
         self.gripper()
         if self.picked:
-            self.owner = 1
+            self.current_network = 1
         if self.moved:
-            self.owner = 2
-
-        return self.owner
+            self.current_network = 2
+        return self.current_network
 
     def pick(self, gripper, object):
         self.env.p.addUserDebugText("pick", [0.7,0.7,0.7], lifeTime=0.1, textColorRGB=[125,0,0])
         dist = self.task.calc_distance(gripper, object)
-        
         if self.last_pick_dist is None:
             self.last_pick_dist = dist
 
         reward = self.last_pick_dist - dist
         self.last_pick_dist = dist
 
-        if self.task.check_object_moved(self.env.task_objects[1], threshold=1):
+        if self.task.check_object_moved(self.env.task_objects["actual_state"], threshold=1):
             self.env.episode_over   = True
             self.env.episode_failed = True
 
         if dist < 0.1 and self.env.robot.gripper_active:
-            # self.grip()
             self.picked = True
             reward += 1
-           # self.env.task_objects[1].init_position = self.env.task_objects[1].get_position() 
-            #print("picked")
-        self.pick_reward += reward
-        return reward
-
+        self.network_rewards[0]  += reward
+        return reward
 
     def move(self, goal, object):
         self.env.p.addUserDebugText("move", [0.7,0.7,0.7], lifeTime=0.1, textColorRGB=[125,125,0])
         dist = self.task.calc_distance(object, goal)
- 
-    #   self.env.task_objects[1].init_position = self.env.task_objects[1].get_position() 
-        
         if self.last_move_dist is None:
             self.last_move_dist = dist
-
         reward = self.last_move_dist - dist
         reward = reward * 1
         self.last_move_dist = dist
-
         if not self.env.robot.gripper_active:
-      #     self.release()
             reward += -1
             self.picked = False
-            # print("released")
-
         if dist < 0.1:
             reward += 1
             self.moved = True
-            # print("moved")
-
-        self.move_reward += reward
+        self.network_rewards[1] += reward
         return reward
 
     def place(self, goal, object):
         self.env.p.addUserDebugText("place", [0.7,0.7,0.7], lifeTime=0.1, textColorRGB=[0,125,125])
         dist = self.task.calc_distance(object, goal)
-        
+
         self.env.p.addUserDebugText("distance " + str(dist), [0.5,0.5,0.5], lifeTime=0.1, textColorRGB=[0,125,125])
-        # self.env.task_objects[1].init_position = self.env.task_objects[1].get_position() 
         if self.last_place_dist is None:
             self.last_place_dist = dist
 
         reward = self.last_place_dist - dist
         self.last_place_dist = dist
 
-        #self.env.p.addUserDebugText("reward " + str(reward), [-0.5,0.5,0.5], lifeTime=0.1, textColorRGB=[0,125,125])
-        #self.env.p.addUserDebugText("reward " + str(self.place_reward), [-0.5,0.5,0.5], lifeTime=0.1, textColorRGB=[0,125,125])
-        #success = "if object not moving && dist < 0.1 && grip released"
-
-        if dist < 0.1 and self.is_object_moving(object):
+        if dist < 0.1 and self.is_poker_moving(object):
             if not self.env.robot.gripper_active:
                 reward += 1
             else:
                 reward -= 1
 
-        # if dist > 0.1 and not self.env.robot.gripper_active:
-        #     self.picked = False
-        #     self.moved  = False
-        #     reward -= 1
-        #     # print("dropped close " + str(dist))
-        if dist < 0.1 and not self.is_object_moving(object):
-            print("here")
+        if dist < 0.1 and not self.is_poker_moving(object):
             reward += 1
             self.env.episode_info = "Object was placed to desired location"
             self.env.episode_over = True
@@ -1887,50 +1588,31 @@
             self.picked = False
             self.moved  = False
             reward -= 1
-        
-        self.place_reward += reward
-        return reward
-
-
-    def is_object_moving(self, object):
-        if      round(self.prev_object_position[0], 3) == round(object[0], 3) \
-            and round(self.prev_object_position[1], 3) == round(object[1], 3) \
-            and round(self.prev_object_position[2], 3) == round(object[2], 3):
-            return False
-        return True
-
-    def get_positions(self, observation):        
-        observation      = observation["observation"] if isinstance(observation, dict) else observation
-        goal_position    = observation[0:3]
-        object_position  = observation[3:6]
-        gripper_position = self.get_accurate_gripper_position(observation[-3:])
-
-        if self.prev_object_position[0] is None:
-            self.prev_object_position = object_position
-
-        return goal_position, object_position, gripper_position
+
+        self.network_rewards[2] += reward
+        return reward
 
     def gripper(self):
         if self.env.robot.gripper_active:
             self.grip()
         else:
             self.release()
+
     def grip(self):
-            object_coords  = self.env._observation[3:6]
-            gripper_coords = self.get_accurate_gripper_position(self.env._observation[-3:])
-            if self.env.task.calc_distance(object_coords, gripper_coords) < 0.1 and not self.griped:
-                object = self.env.env_objects[1]
+            object_coords  = self.env._observation["actual_state"]
+            gripper_coords = self.get_accurate_gripper_position(self.env._observation["additional_obs"]["endeff_xyz"])
+            if self.env.task.calc_distance(object_coords, gripper_coords) < 0.1 and not self.gripped:
+                object = self.env.env_objects["actual_state"]
                 self.env.p.changeVisualShape(object.uid, -1, rgbaColor=[0, 255, 0, 1])
-                self.griped = self.env.p.createConstraint(self.env.robot.robot_uid, self.env.robot.gripper_index, object.uid, -1, self.env.p.JOINT_FIXED, [0,0,0], [0,0,0], [0,0,-0.15])
+                self.gripped = self.env.p.createConstraint(self.env.robot.robot_uid, self.env.robot.gripper_index, object.uid, -1, self.env.p.JOINT_FIXED, [0,0,0], [0,0,0], [0,0,-0.15])
                 self.cooldown = 5
 
     def release(self):
         if self.cooldown > 0:
             self.cooldown -= 1
             return
-        if self.griped is not None:
-            object = self.env.env_objects[1]
+        if self.gripped is not None:
+            object = self.env.env_objects["actual_state"]
             self.env.p.changeVisualShape(object.uid, -1, rgbaColor=[0,0,0,1])
-            self.env.p.removeConstraint(self.griped)
-        self.griped = None
->>>>>>> b25d8bb7
+            self.env.p.removeConstraint(self.gripped)
+        self.gripped = None
