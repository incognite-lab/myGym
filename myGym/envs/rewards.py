--- conflicted
+++ resolved
@@ -308,7 +308,6 @@
             self.env.episode_failed = True
             self.env.episode_info = "too strong poke"
 
-<<<<<<< HEAD
     def get_accurate_gripper_position(self, gripper_position):
         gripper_orientation = self.env.p.getLinkState(self.env.robot.robot_uid, self.env.robot.end_effector_index)[1]
         gripper_matrix = self.env.p.getMatrixFromQuaternion(gripper_orientation)
@@ -318,8 +317,6 @@
         gripper = Vector([0,0,0], gripper_position, self.env)
         return direction_vector.add_vector(gripper)
 
-=======
->>>>>>> 4aa5069b
     def is_poker_moving(self, poker):
         if self.prev_poker_position[0] == poker[0] and self.prev_poker_position[1] == poker[1]:
             return False
