--- conflicted
+++ resolved
@@ -176,12 +176,7 @@
         reward_classes = {
             "1-network": {"A": A,},
             "2-network": {"AG": AaG},
-<<<<<<< HEAD
             "3-network": {"AGM": AaGaM, "AGR": AaGaR},
-=======
-            "3-network": {"AGM": AaGaM},
-            "3-network": {"AGR": AaGaR},
->>>>>>> 1fad2909
             "4-network": {"AGMD" : AaGaMaD},
             "5-network": {"AGMDW" : AaGaMaDaW, "AGRDW": AaGaRaDaW}}
             # "5-network": {"AGRDW" : AaGaRaDaW},
@@ -219,7 +214,6 @@
         ws_texture = self.workspace_dict[self.workspace]['texture'] if get_module_type(
             self.obs_type) != "vae" else "grey.png"
         if ws_texture: self._change_texture(self.workspace, self._load_texture(ws_texture))
-
         self._change_texture("floor", self._load_texture("parquet1.jpg"))
         self.objects_area_borders = self.workspace_dict[self.workspace]['borders']
         kwargs = {"position": self.workspace_dict[self.workspace]['robot']['position'],
