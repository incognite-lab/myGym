--- conflicted
+++ resolved
@@ -517,10 +517,6 @@
                 pos = env_object.EnvObject.get_random_object_position(borders)
                 #orn = env_object.EnvObject.get_random_object_orientation()
                 orn = [0, 0, 0, 1]
-<<<<<<< HEAD
-            fixed = False
-=======
->>>>>>> 5598c2be
             for x in ["target", "crate", "bin", "box", "trash", "switch", "btn", "steering_wheel"]:
                 if x in object_filename:
                     fixed = True
